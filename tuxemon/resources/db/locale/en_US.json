{
    "combat_run": "${{user}} ran away!",
    "combat_player_run": "You have run away!",
    "combat_used_x": "${{user}} used ${{name}}!",
    "combat_used_x_on_y": "${{user}} used ${{name}} on ${{target}}!",
    "combat_swap": "${{user}} sent out ${{target}}!",
    "combat_call_tuxemon": "Go ${{name}}!",
    "combat_opponent_call_tuxemon": "${{user}} sent out ${{name}}!",
    "combat_state_poison_damage": "${{name}} took poison damage!",
    "combat_status_damage": "${{name}} took ${{status}} damage!",
    "combat_victory": "You have won!",
    "combat_defeat": "You've been defeated!",
    "combat_draw": "All parties have fainted!",
    "combat_capturing success": "You captured ${{name}}!",
    "combat_capturing_fail": "${{name}} broke free!",
    "combat_replacement": "Choose a replacement!",
    "combat_replacement_is_fainted": "That monster has fainted!",
    "combat_wild_appeared": "A wild ${{name}} appeared!",
    "combat_monster_choice": "What will ${{name}} do?",
    "combat_fainted": "${{name}} fainted!",
    "combat_isactive": "${{name}} is already in play.",

    "empty_slot": "Empty Slot",
    "exit": "Exit",
    "item_confirm_use": "Use",
    "item_confirm_cancel": "Cancel",
    "item_success": "It worked!",
    "item_failure": "It failed!",
    "generic_thing_success": "It worked!",
    "generic_thing_failure": "It failed!",
    "attempting_capture": "Attempting capture...",
    "gotcha": "Gotcha!",
    
    "item_apple_name": "Apple",
    "item_apple_descr": "Heals a monster by 10 HP.",
    "item_berry_name": "Berry",
    "item_berry_descr": "Heals a monster by 10 HP.",
    "item_cherry_name": "Cherry",
    "item_cherry_descr": "Heals a monster by 10 HP.",
    "item_orange_name": "Orange",
    "item_orange_descr": "Heals a monster by 20 HP.",
    "item_potion_name": "Potion",
    "item_potion_descr": "Heals a monster by 50 HP.",
    "item_super_potion_name": "Super Potion",
    "item_super_potion_descr": "Heals a monster by 150 HP.",
    "item_imperial_potion_name": "Imperial Potion",
    "item_imperial_potion_descr": "Heals a monster by 350 HP.",
    "item_capture_device_name": "Capture Device",
    "item_capture_device_descr": "Captures a monster.",
    "item_cannot_use_here": "${{name}} cannot be used here!",

    "monster_menu_info": "Info",
    "monster_menu_move": "Move",
    
    "receive_happiness": "Received 5 Capture Devices!!",

    "log_off": "Log Off",
    "menu_bag": "Bag",
    "menu_fight": "Fight",
    "menu_item": "Item",
    "menu_items": "Items",
    "menu_journal": "Journal",
    "menu_load": "Load",
    "menu_monster": "Tuxemon",
    "menu_monsters": "Monsters",
    "menu_multiplayer": "Multiplayer",
    "menu_new_game": "New Game",
    "menu_options": "Options",
    "menu_player": "Player",
    "menu_run": "Run",
    "menu_save": "Save",
    
    "multiplayer_accept": "Accept",
    "multiplayer_decline": "Decline",
    "multiplayer_duel": "${{name}} would like to Duel!",
    "multiplayer_host_game": "Host Game",
    "multiplayer_scan_games": "Scan for Games",
    "multiplayer_join_game": "Join Game",
    "multiplayer_hosting_ready": "Ready to accept clients!",
    "multiplayer_already_hosting": "Already hosting!",
    "multiplayer_no_servers": "No servers found...",
    "multiplayer_join_prompt": "Hostname or IP?",

    "not_implemented": "This feature is not yet implemented.",

    "received_x": "Received ${{name}}!",
    "save_success": "Saved!",
    "save_failure": "There was a problem saving!",
    "slot": "Slot",
    "status_faint_name": "Faint",
    "status_poison_name": "Poison",

    "technique_bite_name": "Bite",
    "technique_fire_explosion_name": "Fire Explosion",
    "technique_poison_sting_name": "Poison Sting",
    "technique_pound_name": "Pound",
    "technique_swap_name": "Swap",
    "technique_water_shot_name": "Water Shot",
    "technique_whirlwind_name": "Whirlwind",

    "txmn_aardart_category": "Anteater",
    "txmn_aardart_descr": "It keeps count of every ant it has eaten, and celebrates significant numbers.",
    "txmn_aardart_name": "Aardart",
    "txmn_aardorn_category": "Snout",
    "txmn_aardorn_descr": "When born it is placed in an anthill and left to eat its way out.",
    "txmn_aardorn_name": "Aardorn",
    "txmn_agnidon_category": "False Dragon",
    "txmn_agnidon_descr": "It prefers four legs, but can stand on two to open doors, push over trees or hold things.",
    "txmn_agnidon_name": "Agnidon",
    "txmn_agnigon_category": "False Dragon",
    "txmn_agnigon_descr": "It is called a 'false dragon', because it appears to be a dragon, but actually evolved from a different line of ancient reptiles.",
    "txmn_agnigon_name": "Agnigon",
    "txmn_agnite_category": "False Dragon",
    "txmn_agnite_descr": "It is playful, but must be taught early on to keep its fire in check.",
    "txmn_agnite_name": "Agnite",
    "txmn_allagon_category": "Dragon",
    "txmn_allagon_descr": "Allagon are drawn to relics made from the metals left behind by their ancestors, and will be violent to retrieve them.",
    "txmn_allagon_name": "Allagaon",
    "txmn_anoleaf_category": "Sprout",
    "txmn_anoleaf_descr": "It considers the plants growing near it to be its brothers and sisters.",
    "txmn_anoleaf_name": "Anoleaf",
    "txmn_axylightl_category": "Inchoate",
    "txmn_axylightl_descr": "It lights the deep waters with its tail, marking a safe shelter for fish.",
    "txmn_axylightl_name": "Axylightl",
    "txmn_bamboon_category": "Prehensile",
    "txmn_bamboon_descr": "It fights with its bamboo staff, which it also uses for balance.",
    "txmn_bamboon_name": "Bamboon",
    "txmn_bigfin_category": "Island",
    "txmn_bigfin_descr": "A whole ecosystem exists on its back, so it tries not to go underwater.",
    "txmn_bigfin_name": "Bigfin",
    "txmn_bolt_category": "",
    "txmn_bolt_descr": "",
    "txmn_bolt_name": "Bolt",
    "txmn_cairfrey_category": "Host",
    "txmn_cairfrey_descr": "A jolly piece of furniture who awoke one morning and decided to explore.",
    "txmn_cairfrey_name": "Cairfrey",
    "txmn_capiti_category": "Woodwose",
    "txmn_capiti_descr": "It looks like a baby, but some specimens have been found that are hundreds of years old.",
    "txmn_capiti_name": "Capiti",
    "txmn_cardiling_category": "Firebird",
    "txmn_cardiling_descr": "One wouldn't expect it to breathe fire, until it does.",
    "txmn_cardiling_name": "Cardiling",
    "txmn_cardinale_category": "Firebird",
    "txmn_cardinale_descr": "It hates all predators with a passion, and makes war with them and their young when it can.",
    "txmn_cardinale_name": "Cardinale",
    "txmn_cardiwing_category": "Firebird",
    "txmn_cardiwing_descr": "Its song is remarkable, but few dare keep an explosive songbird.",
    "txmn_cardiwing_name": "Cardiwing",
    "txmn_chillimp_category": "Frost Ape",
    "txmn_chillimp_descr": "It is rumoured to live atop snowy mountains, but no clear photo of it has ever been taken.",
    "txmn_chillimp_name": "Chillimp",
    "txmn_chloragon_category": "Dragon",
    "txmn_chloragon_descr": "It hatches when an ancient egg is planted in fertile soil. When the eggs run out, there will be no more CHLORAGON.",
    "txmn_chloragon_name": "Chloragon",
    "txmn_conifrost_category": "Taiga",
    "txmn_conifrost_descr": "If it sneezes, an avalanche occurs. It has a permanent sniffle.",
    "txmn_conifrost_name": "Conifrost",
    "txmn_corvix_category": "Horned Raptor",
    "txmn_corvix_descr": "It arms its wings with bone shards from its victims.",
    "txmn_corvix_name": "Corvix",
    "txmn_dandylion_category": "Lion's Tooth",
    "txmn_dandylion_descr": "It gives birth to one litter in its life. Then it wanders the world trying to find them.",
    "txmn_dandylion_name": "Dandylion",
    "txmn_djinnbo_category": "Vengeance",
    "txmn_djinnbo_descr": "It is mistakenly believed that it is a human who died in a fire. Actually, its relatives did.",
    "txmn_djinnbo_name": "Djinnbo",
    "txmn_dollfin_category": "Joyful",
    "txmn_dollfin_descr": "Each one follows a ship from place to place, exploring the world.",
    "txmn_dollfin_name": "Dollfin",
    "txmn_dracune_category": "Cloaked",
    "txmn_dracune_descr": "It is immobile during the day, but can wriggle and bite at night.",
    "txmn_dracune_name": "Dracune",
    "txmn_dragarbor_category": "Dragon",
    "txmn_dragarbor_descr": "When it feels it is coming to the end of its life, it travels to a graveyard where it plants itself. Its tail flower grows forever.",
    "txmn_dragarbor_name": "Dragarbor",
    "txmn_dune_pincher_category": "",
    "txmn_dune_pincher_descr": "",
    "txmn_dune_pincher_name": "Dune Pincher",
    "txmn_eaglace_category": "Cirrus",
    "txmn_eaglace_descr": "When it takes flight, clouds form. When it claps its wings, hail falls.",
    "txmn_eaglace_name": "Eaglace",
    "txmn_eyenemy_category": "Pupil",
    "txmn_eyenemy_descr": "It feeds on beautiful views and other spectacular sights.",
    "txmn_eyenemy_name": "Eyenemy",
    "txmn_falcono_category": "Horned Raptor",
    "txmn_falcono_descr": "It is totally unafraid of adversaries, and will attack an enemy of any size without hesitation.",
    "txmn_falcono_name": "Falcono",
    "txmn_ferricran_category": "Dragon",
    "txmn_ferricran_descr": "Once, the Ferricran were covered all over with adamantine scales, and had wings of mithril.",
    "txmn_ferricran_name": "Ferricran",
    "txmn_firomenis_category": "Fire",
    "txmn_firomenis_descr": "",
    "txmn_firomenis_name": "Firomenis",
    "txmn_fluttaflap_category": "Sanguine",
    "txmn_fluttaflap_descr": "It feeds on impurities, so it returns purified blood to those it sucks on.",
    "txmn_fluttaflap_name": "Fluttaflap",
    "txmn_fruitera_category": "Wood",
    "txmn_fruitera_descr": "",
    "txmn_fruitera_name": "Fruitera",
    "txmn_gectile_category": "Climbing",
    "txmn_gectile_descr": "It is so quick and light that it can walk on leaves.",
    "txmn_gectile_name": "Gectile",
    "txmn_heronquak_category": "Crested",
    "txmn_heronquak_descr": "The crystal on its chest is mistaken for a diamond by poachers. It melts when it is removed from HERONQUAK's body.",
    "txmn_heronquak_name": "Heronquak",
    "txmn_hydrone_category": "Metal, Water",
    "txmn_hydrone_descr": "",
    "txmn_hydrone_name": "Hydrone",
    "txmn_lambert_category": "Gumnut",
    "txmn_lambert_descr": "It is placed in its nut by its parent, who then sends it into the world.",
    "txmn_lambert_name": "Lambert",
    "txmn_legko_category": "Lizard",
    "txmn_legko_descr": "Long thought to be legless, its leaves are actually vestigial limbs.",
    "txmn_legko_name": "Legko",
    "txmn_magmaturtle_category": "Earth, Fire",
    "txmn_magmaturtle_descr": "",
    "txmn_magmaturtle_name": "Magmaturtle",
    "txmn_merlicun_category": "Fire",
    "txmn_merlicun_descr": "",
    "txmn_merlicun_name": "Merlicun",
    "txmn_moloch_category": "Devil",
    "txmn_moloch_descr": "It can stiffen or soften its skin to respond to friends and foes.",
    "txmn_moloch_name": "Moloch",
    "txmn_noctalo_category": "Nightcrawler",
    "txmn_noctalo_descr": "It inhabits only places abandoned by humans - castles, graveyards and sewers.",
    "txmn_noctalo_name": "Noctalo",
    "txmn_noctula_category": "Nightcrawler",
    "txmn_noctula_descr": "It eats bugs and PIPIS eat fruit, so despite living in close proximity they do not compete.",
    "txmn_noctula_name": "Noctula",
    "txmn_nostray_category": "Probiscus",
    "txmn_nostray_descr": "It can smell anything in the ocean, no matter how far away.",
    "txmn_nostray_name": "Nostray",
    "txmn_nudiflot_category": "Flopped",
    "txmn_nudiflot_descr": "It eats and stores the poison of the sea creatures that it feeds upon.",
    "txmn_nudiflot_name": "Nudiflot",
    "txmn_nut_category": "Metal",
    "txmn_nut_descr": "",
    "txmn_nut_name": "Nut",
    "txmn_onaclov_category": "",
    "txmn_onaclov_descr": "",
    "txmn_onaclov_name": "Onaclov",
    "txmn_pigabyte_category": "Metal",
    "txmn_pigabyte_descr": "",
    "txmn_pigabyte_name": "Pigabyte",
    "txmn_propellercat_category": "Metal",
    "txmn_propellercat_descr": "",
    "txmn_propellercat_name": "Propellercat",
    "txmn_rockat_category": "Earth",
    "txmn_rockat_descr": "",
    "txmn_rockat_name": "Rockat",
    "txmn_rockitten_category": "Earth",
    "txmn_rockitten_descr": "",
    "txmn_rockitten_name": "Rockitten",
    "txmn_sapragon_category": "Dragon",
    "txmn_sapragon_descr": "In olden times, each element had a mighty dragon - but those creatures have diminished and are rare in these days.",
    "txmn_sapragon_name": "Sapragon",
    "txmn_possessun_category": "Visitor",
    "txmn_possessun_descr": "It is a ghost that inhabits a dead CAIRFREY.",
    "txmn_possessun_name": "Possessun",
    "txmn_selket_category": "",
    "txmn_selket_descr": "",
    "txmn_selket_name": "Selket",
    "txmn_selmatek_category": "",
    "txmn_selmatek_descr": "",
    "txmn_selmatek_name": "Selmatek",
    "txmn_simba_category": "",
    "txmn_simba_descr": "",
    "txmn_simba_name": "Simba",
    "txmn_sludgehog_category": "Earth",
    "txmn_sludgehog_descr": "",
    "txmn_sludgehog_name": "Sludgehog",
    "txmn_sharpfin_category": "Rip",
    "txmn_sharpfin_descr": "It is invisible in the water, being visible only when it leaps out of the water to drag animals on the shore back into the deep.",
    "txmn_sharpfin_name": "Sharpfin",
    "txmn_snowrilla_category": "Yeti",
    "txmn_snowrilla_descr": "It delights in playing tag with skiers on desolate slopes.",
    "txmn_snowrilla_name": "Snowrilla",
    "txmn_spycozeus_category": "",
    "txmn_spycozeus_descr": "",
    "txmn_spycozeus_name": "Spycozeus",
    "txmn_sumobug_category": "Earth",
    "txmn_sumobug_descr": "It uses its weight to trip much larger enemies. It is as dense as a star.",
    "txmn_sumobug_name": "Sumobug",
    "txmn_template_category": "Some category here",
    "txmn_template_descr": "Some description here",
    "txmn_template_name": "Template Name",
    "txmn_tigrock_category": "Ex Machina",
    "txmn_tigrock_descr": "It is said that it had to invent itself because an evolution was not designed.",
    "txmn_tigrock_name": "Tigrock",
    "txmn_tumblecoon_category": "",
    "txmn_tumblecoon_descr": "",
    "txmn_tumblecoon_name": "Tumblecoon",
    "txmn_tumbleworm_category": "",
    "txmn_tumbleworm_descr": "",
    "txmn_tumbleworm_name": "Tumbleworm",
    "txmn_tux_category": "Water",
    "txmn_tux_descr": "",
    "txmn_tux_name": "Tux",
    "txmn_tweesher_category": "Water",
    "txmn_tweesher_descr": "The colder the weather, the harder its beak. At below 0 degrees, it is harder than diamond.",
    "txmn_tweesher_name": "Tweesher",
    "txmn_vamporm_category": "Clot",
    "txmn_vamporm_descr": "It thirsts for blood, but must make do with tree sap.",
    "txmn_vamporm_name": "Vamporm",
    "txmn_velocitile_category": "Restless",
    "txmn_velocitile_descr": "It can outrun a bullet, but only when it has warmed up.",
    "txmn_velocitile_name": "Velocitile",
    "txmn_wrougon_category": "Dragon",
    "txmn_wrougon_descr": "Each Wrougon is born with a patch of rust larger than the patch of its parents.",
    "txmn_wrougon_name": "Wrougon",
    "txmn_zunna_category": "Slurpy",
    "txmn_zunna_descr": "Cheerful ZUNNA sucks up all the food it can find into its stomach.",
    "txmn_zunna_name": "Zunna",

    "npc_maple_name": "Maple",
    "npc_wife": "npc_wife",
    "npc_tuxemart": "npc_tuxemart",
    "npc_tuxemart_name": "Tuxemart Employee",

    "healmytuxemon": "Do you want to heal your Tuxemon?",
    "haveagoodday": "Have a nice day!",

    "yes": "Yes",
    "no": "No",

    "door_problems": "The door is stuck and won't open...",
    "empty_pot": "It's an empty pot, maybe someone will plant something here",
    "purple_flowers": "Somebody planted some sweet smelling purple flowers!",
    "orange_flowers": "Someone planted some beautiful orange flowers!",
    "famous_statue": "It's a statue of a former Tuxemon master. The name is weathered away...",
    "famous_statue2": "It says: For our beloved friends and heroes of all, the wywen",
    "cotton_town_fountain": "It's a fountain. A lot of coins are at the bottom",
    "tree": "This tree looks happy and healthy!",

    "route_2": "Route 2",
    "sure_i_do": "Sure I do",
    "not_really": "Not really",

    "professor_dialog": [
        "Professor: \n Ah, yes. The very person I've been wanting to meet.",
        "I've heard that you want to learn about Tuxemon.",
        "Tuxemon are little animals, some call them monsters, that we befriend and use to battle other Tuxemon.",
        "I was wondering, I just received three new Tuxemon for research and I would like to give you one.",
        "Which one would you like?"
    ],

    "professor_dialog6.1": "Professor: An excellent choice! Hydrone is a water Tuxemon",
    "professor_dialog6.2": "Professor: A superb choice! Rockitten is an earth Tuxemon",
    "professor_dialog6.3": "Professor: A great choice! Fruitera is a wood Tuxemon",
    "professor_dialog7": "Professor: I hope to see you around! I'm about to head on a journey, so maybe we'll meet up sometime.",

    "karrianna_dialog1": "Karrianna: I've been training for the past month! Nobody has beaten me yet!",
    "karrianna_dialog2": "Well... You were the first trainer I've faced...",
    "xero_hideout1": "Xero Institute for Tuxemon Research and Advancement ahead.",
    "cherry": "You found a cherry",
    "xero_grunts_block": "This area is under construction, it should be done soon.",
    "waiting_for_misa": "Our leader would like to talk with you. When you are ready, talk to my friend next to me.",
    "teleport?": "Are you ready to meet our leader?",
    "ouch": "Sorry, but this may hurt a bit...",
    "maybe_sometime_again?": "Okay, I'll be here when you are ready.",
    "youcantleave": "The doors are locked from the outside... Is there a key somewhere?",
    "discovered_a_person": "You found me! Haha!",
    "a_serious_discussion": [
        "???: I have been observing you for a while now, I'm glad my followers managed to grab you without harm.",
        "Oh, where are my manners! I am Misa, Premier of the Xero Institute for Tuxemon Research and Advancement.",
        "What was your name again? ....  .....  ....",
        "${{name}}?",
        "Misa: hmmm... That sounds like a good name for someone who illegally owns a Tuxemon."
    ],
    "oops": [
        "Oh. I guess you didn't know that...",
        "You shouldn't be afraid, Having a Tuxemon by your side is the best thing ever to happen to you."
    ],
    "backstory": [
        "About thirty years ago, a group called Omnichannel started controlling the media. Soon after, nobody was allowed to express themselves via the media.",
        "So people decided to use Tuxemon as messengers and to settle disputes. About ten years ago, the crackdown on Tuxemon was initiated.",
        "Now, only approved persons can own and raise Tuxemon. My group uses Tuxemon for research. That's why we all have them.",
        "You are unusual. You are not approved by Omnichannel. You might be the trainer we have been waiting for.",
        "Omnichannel, as ruthless as they are, are not the only threat we have here. There is another organization called Spyder.",
        "You shouldn't have to worry too much about them. They aren't too active around here.",
        "Now, we'll send you back on your journey. Only if you agree to help us against Omnichannel.",
        "Otherwise, we will report you to Omnichannel ourselves. And you will lose everything. We are always watching."
    ],
    "backstory9": "What do you say? Will you help us?",
    "sorryfurthis": "Good Choice. Sorry, this will only sting a little",

    "mwah": [
        "???: What do you want? ... ... ... Well too bad. You're not getting in here even though your clothes are tastefully done.",
        "I'm Allie by the way.",
        "Allie: Yes, this is the Omnichannel, I'm just a lowly guard though. Who are you?",
        "${{name}}...",
        "Hmm. A strong name. My house is not too far, maybe... after work... you could show me your strength?",
        "... ... No! what do you mean no? Unless... ... You're Jess's new boyfriend aren't you! She played me this whole time!"
    ],
    "mwah2": "JESS!!!",

    "itslockedboi": "Allie locked the door behind her...",
    "hellothere": "???: Hello there!",
    "kmere": "Why don't you come over here and talk to me?",
    "theinfo": [
        "I'm sorry about that scene, Allie is sometimes hard to deal with, unlike my daughter Jess.",
        "Oh! Where are my manners. My name is Ae... You know what? I'll just write it.",
        "Aeble",
        "It's pronounced ahbluh, but everyone just calls me Able. You can call me that, I guess...",
        "Aeble: I'm the CEO here at the omnichannel, every broadcast you see, gets approved by me.",
        "Now, I'm not the only one that does their part, we have a board that helps us administrate the districts",
        "The board has been reelected since it was formed. They've done a great job though, so it makes sense.",
        "Omnichannel's goal is to open up the world to all. The only way to do that though, to make everyone equal,",
        "Was to restrict Tuxemon.",
        "We started with confiscation, but most Tuxemon managed to escape. So we went to extreme measures.",
        "Our sister organization Spyder developed a drug that could change Tuxemon.",
        "It isolated a portion of the brain that every Tuxemon mysteriously has and overloaded it.",
        "Once the Gage Paludal Lamina was overloaded with electricity, their will to resist faded and they became docile.",
        "Because of this, a few species are dead, Rockitten, Fruitera, and Hydrone specifically.",
        "This doesn't matter now though. This generation now doesn't even know what Tuxemon are unless they work for us.",
        "The birthrate is at an all time high, and approval of the Omnichannel has not fallen since the year before the restriction",
        "Tuxemon are a perversive curse that destroys humanity. Omnichannel has fixed that and imposed order.",
        "Tuxemon destroy and anyone who says otherwise is lying. Sorry, I must head to work."
    ],
    "liela_goes_to_battle": "If you are going to disturb me while I pick berries, I'm just going to have to challenge you!",
    "Cathedral_Center": "Cathedral Center: We Live to Serve",
    "Cotton_Mart": "Get the scoop at the Scoop Store!",
    "Cotton_Town_Sign": "Welcome to Cotton Town: A Growing Force \n \n^ Cotton Town --- Route 1 v",

    "column1": "A rare and ancient column. This used to be a temple.",
    "column2": "A rare and ancient column. Other ruins from the same culture can be found in Route 3. ",
    "cityparksign": [
        "Welcome to City Park: A Taste of the Wild",
        "^ City Park --- Route 2 v"
    ],
    "route2speech": "EEK!!!",
    "route2speech2": [
        "Oh. It's just you ${{name}}...",
        "Be more considerate the next time you push someone. The cliff goes down farther than it looks..."
    ],
    "route2speech3": [
        "Although that may not be a bad thing...",
        "I know, everyone needs me to lead, but with everything going on...",
        "But you don't want to listen to me... do you?"
    ],

    "yestalk": "Really? Thanks...",
    "notalk": "You insensitive person! You'll listen to me anyway!",

    "spillit": [
        "You know that I am the leader of the Xero institute and that I recruited you to fight them. But you don't know something else.",
        "Allie, who you met before... What? I told you we would be watching, you don't have to be surprised by it."
    ],
    "spillit3": "Whatever... Allie is my sister and means the world to me, so it destroyed me when I found out he had taken her to HQ.",
    "spillit4": "It may not seem like a bad thing, but it is. Do you know what they do to them? DO YOU!?",
    "spillit5": "Because neither do I... All I know is that no one has ever left Omnichannel after being recruited.",
    "spillit6": "Anyways... it doesn't concern you. All that matters is bringing down Omnichannel.",
    "spillit7": "I'm sorry for troubling you with my issues. City Park is up ahead when you want to move on",
    "leavemealone": "We used to play here all the time when we were younger...",

    "iamknight": [
        "What are you doing here? You know that only knights are allowed through city park.",
        "... ... ... Hmm... So you're trying to get to Leather Town...",
        "Well, I guess you could enter the challenge if you want. The only problem is that you'll need a Tuxemon...",
        "I'm sure we can lend you one. Are you up for the challenge?"
    ],
    "sorry": "Okay, well... when you're ready, I'll still be here...",
<<<<<<< HEAD
    "splendid": "You will? Splendid! Now, to find you a suitable Tuxemon...",
    "splendid2": "... ... You already have a Tuxemon? Well, I'm sure that you'd be able to handle yourself well...",
    "splendid3": "... .... ... .... ....",
    "splendid4": "Okay, we have decided to let you participate. Here is a new Tuxemon. You'll need it.",
=======
    "splendid": [
        "You will? Splendid! Now, to find you a suitable Tuxemon...",
        "... ... You already have a Tuxemon? Well, I'm sure that you'd be able to handle yourself well..."
    ],
>>>>>>> d64291ce

    "cottonnurse": "Welcome to the Cotton Town Tuxecenter!",
    "tabanurse": [
        "Welcome to the Taba Town Tuxecenter!",
        "Do you want to heal your Tuxemon?"
    ],
    "okaythen": "Okay! Just give me a second and I will heal your Tuxemon!",
    "okaythen2": "Well, it looks like your Tuxemon are full of energy! Here they are!",

    "input_name": "Name?"
}<|MERGE_RESOLUTION|>--- conflicted
+++ resolved
@@ -460,17 +460,10 @@
         "I'm sure we can lend you one. Are you up for the challenge?"
     ],
     "sorry": "Okay, well... when you're ready, I'll still be here...",
-<<<<<<< HEAD
     "splendid": "You will? Splendid! Now, to find you a suitable Tuxemon...",
     "splendid2": "... ... You already have a Tuxemon? Well, I'm sure that you'd be able to handle yourself well...",
     "splendid3": "... .... ... .... ....",
     "splendid4": "Okay, we have decided to let you participate. Here is a new Tuxemon. You'll need it.",
-=======
-    "splendid": [
-        "You will? Splendid! Now, to find you a suitable Tuxemon...",
-        "... ... You already have a Tuxemon? Well, I'm sure that you'd be able to handle yourself well..."
-    ],
->>>>>>> d64291ce
 
     "cottonnurse": "Welcome to the Cotton Town Tuxecenter!",
     "tabanurse": [
