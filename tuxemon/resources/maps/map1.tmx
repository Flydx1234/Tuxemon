<?xml version="1.0" encoding="UTF-8"?>
<<<<<<< HEAD
<map version="1.0" tiledversion="1.0.3" orientation="orthogonal" renderorder="right-down" width="64" height="60" tilewidth="16" tileheight="16" nextobjectid="123">
=======
<map version="1.0" orientation="orthogonal" renderorder="right-down" width="64" height="60" tilewidth="16" tileheight="16" nextobjectid="123">
>>>>>>> 4c545731
 <tileset firstgid="1" name="setPiecesTSR" tilewidth="16" tileheight="16" tilecount="1312" columns="41">
  <image source="../gfx/tilesets/setPiecesTSR.png" width="671" height="512"/>
  <tile id="839">
   <animation>
    <frame tileid="839" duration="200"/>
    <frame tileid="842" duration="200"/>
    <frame tileid="845" duration="200"/>
    <frame tileid="848" duration="200"/>
   </animation>
  </tile>
  <tile id="880">
   <animation>
    <frame tileid="880" duration="200"/>
    <frame tileid="883" duration="200"/>
    <frame tileid="886" duration="200"/>
    <frame tileid="889" duration="200"/>
   </animation>
  </tile>
 </tileset>
 <tileset firstgid="1313" name="My_tuxemon_sheet_OLD" tilewidth="16" tileheight="16" tilecount="104" columns="8">
  <image source="../gfx/tilesets/My_tuxemon_sheet.png" width="128" height="208"/>
 </tileset>
 <tileset firstgid="1417" name="Sand_n_water" tilewidth="16" tileheight="16" tilecount="104" columns="8">
  <image source="../gfx/tilesets/Sand_n_water.png" width="128" height="208"/>
 </tileset>
 <tileset firstgid="1521" name="buddha-statues" tilewidth="16" tileheight="16" tilecount="10" columns="5">
  <image source="../gfx/tilesets/buddha-statues.png" width="80" height="32"/>
 </tileset>
 <tileset firstgid="1531" name="floorsandwalls" tilewidth="16" tileheight="16" tilecount="88" columns="11">
  <image source="../gfx/tilesets/floorsandwalls.png" width="176" height="128"/>
 </tileset>
 <tileset firstgid="1619" name="PastTheFuture_Grass_Sand_Snow" tilewidth="16" tileheight="16" tilecount="360" columns="24">
  <image source="../gfx/tilesets/PastTheFuture_Grass_Sand_Snow.png" width="384" height="240"/>
  <tile id="255">
   <animation>
    <frame tileid="248" duration="150"/>
    <frame tileid="249" duration="150"/>
    <frame tileid="250" duration="150"/>
    <frame tileid="251" duration="150"/>
    <frame tileid="252" duration="150"/>
    <frame tileid="253" duration="150"/>
    <frame tileid="254" duration="150"/>
    <frame tileid="255" duration="150"/>
   </animation>
  </tile>
 </tileset>
 <layer name="Tile Layer 1" width="64" height="60">
  <data encoding="base64" compression="zlib">
   eJzt27sKwjAYhmGX4pVpNwuCOngaPF2Ro16ZioN4G5qAhSTUtKmtafJ9hXcQXB7/hHSIWdLrZQ6NOp6LpU6+fU37X+B+9PnbOv7on1pC8KPPH9m/E+0txe5Hn38M/pPobOTb909/Ub59Ifsn4H70+dNPP/3x+wcNetIA/ejzpx/bn+//VPk8rOlpe/+7Pr7nW1bbj28f/d33u57/tu+77v8u+NHnTz/99JfXxvtkSH70+dNPP/30008//fTTTz+6X94RyO8IzsD80r4VrT6twfxLxS7bJPqd0SrrIWS/vDO4MH4DtSrrIWS/uQbmiX5n8gDmR9v/9NNPv37+ub4Dhe43z0C5Bi6iq9EtUr981P8OyDPvIRr39Z4R+ovmLLuD+Ivm/C366W/C/wbQOdU5
  </data>
 </layer>
 <layer name="Tile Layer 2" width="64" height="60">
  <data encoding="base64" compression="zlib">
   eJztmtlu00AYhSeOB254A3aK2ATtVWkeoHSjIC5IS8VSibUSKrRsYnkXeAC2l2G7gYdgu2M5VjKy486+OLUzR/o0qsdO/tPjfzxNQ0hPC1SNjs7jvBXwOiHkDXgL3oH3Se/4iub89xYhP8BP8Av8bg3O87irWSNPIs/zEv9jOHaawwT4AD8fwSfwGXxJBq9Vze/Gz3vAXrAP7C/N8/QwgH9Z/hOSY39Q71/wL6u7TUirPXiean4ax8+AGTAL5sCuVO7Bxb+NZP6PwM9RcAwcBydK/lTz6/B7D9wHG2ATTAbw/5LyedV/LZb9JOc+n+qfw/pgvH8s68WuopYlas+yoL9s/J/C73QcdAW/W+a/m+aUxbsPruLYtUCsUn7/2Phfgp9lMC24lvk/meZsB/+8/nHp/0WFf9P8VbpNc64UvF2mg3O8c25I+sJUzJ/Kv2n+Tw1qKd4rq4LrdO4n0bUy6fo3zX9T8HoH0K8HwSEwBg4nW/3z1rZh+S+Lt9+Z0vSfPb/n4WUBnAWL4BzHP29tuyXoiyJ3KvCvK57/7Pn9IHtOgUfgMXjC8a/aG4hks/6J/KeolaZbR12J7n/eunXT8R5m8umf7QtsR57/UD3M5NM/2xfYjs84tej28HXw3IIX2yj/C3i9S7Q3Mmxk+r62utivj/W5a/5Mrv5t39dWrrm75uBaj6185W6SwwzNmaX8uary95W7aQ6iPWWmDg2fv+/cTXOQ+c8UOn/fufvM36Y+U/nO3Tb/4lpQpOr1XyWfOWSfLTP/a4Ln47CeOyI1rf9NVWX/z1Ww/psq9n8z93+6qjqHmH/MP+Yf869b/rZjeR9Y1/x9/d0wavm7vl9oVZn/Wo33fzH/2P+u+WxIPjOva/6ZOhJf5eef6P8Go5C/TR2h5bu/fdcRWqp8d7QJ2dnOx1HL/2tCyLckH0Pk05HsC0Ir9n/s/5j/cPIv7huakj/b38j2RCZ1hFbs/9j/Mf/h5i/7XkhoueZvus6Z1hFaoT//0f2eXF3z97U+NDV/1zpCa9Tzb5r+A6YUCL0=
  </data>
 </layer>
 <layer name="Tile Layer 3" width="64" height="60">
  <data encoding="base64" compression="zlib">
   eJztm8tu1DAYhaMh3vIOsKNMLyvaCokFUstVolKZmW5AIC5CiNsCsaK0iPIA0HZVoO9RLiugvAe0bLi+ASdqrHGDndix4/k9yZE+eUaTjP+T4zhOOo0idxpne1xl8s/jOIpYnP8dOtu42KcKTab+Lyj8j6LGMXBF8fkU62+j0kS67xzrvy/ap0pNKbzI1EWNPbCg2CfxwrcxUZl9Gu2JnzvtguPXjvvUXWfZfhLNGZwHoUvmv06i6n/JUy2m/s94qmsHc9Ouh/mJav6+/MukWtO4ks4YWiaUhW+FfP35cWDQFVSjWyUz0cmy7Hfbiq8Xi9pEt9l+VPeFLvqjcg847PKZQzLnh5p/1dfDQUk3h1km51R6XGbSVnZPOcPM+6OWf3aNKCNRaPfUujm48k8tf91+6p7/bGb+U80HoeVfRnljQNc/FZXJwYX/0PI/LYx/G//UZHv9F9cALvujln/enK+zHbVnS1y21/+sivw3+dNSk7+e6p6/7/6o5T+sMs3DtH0e2/Xny7/q/bCr6vxt+2tUrVzn67oO6rqDa/rdHO4L1/yDcfE2vmWb/0OD2idz8gw1f+7/BXgJVsEaWM/Zh9Lv21zlvwXegnfgPfhgUEMn4Pmf+/8KvoEdsAu+R/LxvgFegdfgDdj0UqVaLvIXf8vRwesu6CnmhY/gE/gMtsGXgjqoi+fPfV8Hl8G19L2oZDz8RPsL/AZ/wF+/5f4nV+f/pdR3Fts6qpbt+p/7v4H2pgTqss3/sbB+eYB2UeBeAPnb6lD6DHwaHM74fVSD/M8Lz7aOs/7fBJJj8Uzif6QVRUdBG4yCMTDeCjd/0b/ISUX28/B6EXRAF/TAQstvzaJc5i9yDqxkjsGxZL6A10XwBCyBZfA04PyPwOMJCSOsHud/nkz8h5p/nuqQf/P8LmxRyX9Q44f/r2VVrW0dpvoHqm6h7g==
  </data>
 </layer>
 <layer name="Above Player" width="64" height="60">
  <data encoding="base64" compression="zlib">
   eJzt2kkOgjAUxvEHobdRz+HaE7jE4VrO0/GcNr4dUREZmgB9/1/yRRZd+NmGQqNIfWOXXU/d73EhsdITxdKW18EhFjlqTpqz5hK3+30smbj3WEN/+tftf41Ebpq75qF5Rt9jun5vsz7/sCtJRFzy/xP9xrzaxvzbxH3dj89nxLx0ie99vW/9fbPeHxnra4D+tvtbVHa+Q90j6E9/+tvtX/Z9gvdLAADyhbg3ppqZZq5ZaJYFY4fafRRY/yYGhn6LKusEAIBQrGKRtWaj2Wp2mn3H/g9ZVd/PtpoK6ZyvDuv9LeP8Fz6wfoDmXm2qSzo=
  </data>
 </layer>
 <layer name="Above Player" width="64" height="60">
  <data encoding="base64" compression="zlib">
   eJztz7ERABAQRNGbURy6Qf+B60BG4L2Zn+9GAADAPbVEtKyX10veGPl7ZuvT/wAAAAAAAAAAAAAAwNkGqM0CPg==
  </data>
 </layer>
 <objectgroup color="#ff0000" name="Collision">
  <properties>
   <property name="Collision" value=""/>
  </properties>
  <object id="1" type="collision" x="192" y="208" width="160" height="400"/>
  <object id="2" type="collision" x="352" y="528" width="224" height="96"/>
  <object id="3" type="collision" x="464" y="624" width="128" height="16"/>
  <object id="4" type="collision" x="352" y="624" width="112" height="336"/>
  <object id="5" type="collision" x="464" y="848" width="112" height="112"/>
  <object id="6" type="collision" x="640" y="688" width="48" height="48"/>
  <object id="7" type="collision" x="688" y="688" width="32" height="32"/>
  <object id="8" type="collision" x="704" y="720" width="16" height="16"/>
  <object id="9" type="collision" x="640" y="800" width="96" height="32"/>
  <object id="10" type="collision" x="640" y="832" width="64" height="16"/>
  <object id="11" type="collision" x="720" y="832" width="16" height="16"/>
  <object id="12" type="collision" x="736" y="640" width="96" height="320"/>
  <object id="13" type="collision" x="720" y="672" width="16" height="16"/>
  <object id="14" type="collision" x="640" y="240" width="192" height="400"/>
  <object id="15" type="collision" x="592" y="224" width="240" height="16"/>
  <object id="16" type="collision" x="352" y="224" width="96" height="16"/>
  <object id="17" type="collision" x="352" y="128" width="16" height="96"/>
  <object id="18" type="collision" x="432" y="0" width="32" height="48"/>
  <object id="19" type="collision" x="336" y="0" width="496" height="16"/>
  <object id="22" type="collision" x="512" y="288" width="32" height="144"/>
  <object id="23" type="collision" x="592" y="144" width="80" height="48"/>
  <object id="24" type="collision" x="608" y="0" width="32" height="64"/>
  <object id="25" type="collision" x="656" y="0" width="32" height="64"/>
  <object id="26" type="collision" x="640" y="16" width="16" height="32"/>
  <object id="27" type="collision" x="480" y="0" width="80" height="64"/>
  <object id="28" type="collision" x="480" y="144" width="16" height="32"/>
  <object id="29" type="collision" x="448" y="144" width="32" height="48"/>
  <object id="30" type="collision" x="496" y="144" width="32" height="48"/>
  <object id="31" type="collision" x="432" y="176" width="16" height="16"/>
  <object id="32" type="collision" x="784" y="0" width="32" height="48"/>
  <object id="33" type="collision" x="192" y="160" width="96" height="16"/>
  <object id="34" type="collision" x="192" y="64" width="16" height="112"/>
  <object id="35" type="collision" x="192" y="0" width="64" height="80"/>
  <object id="36" type="collision" x="256" y="0" width="64" height="32"/>
  <object id="37" type="collision" x="480" y="656" width="80" height="32"/>
  <object id="38" type="collision" x="479" y="672" width="47" height="32"/>
  <object id="39" type="collision" x="543" y="673" width="18" height="32"/>
  <object id="40" type="collision" x="556" y="687" width="20" height="18"/>
  <object id="41" type="collision" x="464" y="768" width="16" height="16"/>
  <object id="42" type="collision" x="544" y="832" width="32" height="16"/>
  <object id="43" type="collision" x="496" y="768" width="80" height="48"/>
  <object id="44" type="collision" x="336" y="16" width="96" height="48"/>
  <object id="45" type="collision" x="320" y="64" width="32" height="16"/>
  <object id="46" type="collision" x="736" y="64" width="80" height="48"/>
  <object id="47" type="collision" x="656" y="656" width="32" height="16"/>
  <object id="48" type="collision" x="624" y="720" width="16" height="16"/>
  <object id="49" type="collision" x="624" y="832" width="16" height="16"/>
  <object id="50" type="collision" x="688" y="48" width="16" height="16"/>
  <object id="51" type="collision" x="576" y="912" width="160" height="48"/>
  <object id="52" type="collision" x="672" y="880" width="64" height="32"/>
  <object id="53" type="collision" x="624" y="624" width="16" height="32"/>
  <object id="54" type="collision" x="352" y="416" width="128" height="16">
   <properties>
    <property name="continue" value="down"/>
    <property name="enter_from" value="up"/>
    <property name="exit_to" value="down"/>
   </properties>
  </object>
  <object id="55" type="collision" x="544" y="416" width="96" height="16">
   <properties>
    <property name="continue" value="down"/>
    <property name="enter_from" value="up"/>
    <property name="exit_to" value="down"/>
   </properties>
  </object>
  <object id="56" type="collision" x="544" y="352" width="96" height="16">
   <properties>
    <property name="continue" value="down"/>
    <property name="enter_from" value="up"/>
    <property name="exit_to" value="down"/>
   </properties>
  </object>
  <object id="57" type="collision" x="400" y="352" width="112" height="16">
   <properties>
    <property name="continue" value="down"/>
    <property name="enter_from" value="up"/>
    <property name="exit_to" value="down"/>
   </properties>
  </object>
  <object id="58" type="collision" x="352" y="352" width="32" height="16">
   <properties>
    <property name="continue" value="down"/>
    <property name="enter_from" value="up"/>
    <property name="exit_to" value="down"/>
   </properties>
  </object>
  <object id="59" type="collision" x="352" y="288" width="112" height="16">
   <properties>
    <property name="continue" value="down"/>
    <property name="enter" value="up"/>
    <property name="exit" value="down"/>
   </properties>
  </object>
  <object id="60" type="collision" x="480" y="288" width="32" height="16">
   <properties>
    <property name="continue" value="down"/>
    <property name="enter" value="up"/>
    <property name="exit" value="down"/>
   </properties>
  </object>
  <object id="61" type="collision" x="544" y="288" width="16" height="16">
   <properties>
    <property name="continue" value="down"/>
    <property name="enter" value="up"/>
    <property name="exit" value="down"/>
   </properties>
  </object>
  <object id="62" type="collision" x="592" y="288" width="48" height="16">
   <properties>
    <property name="continue" value="down"/>
    <property name="enter" value="up"/>
    <property name="exit" value="down"/>
   </properties>
  </object>
  <object id="63" type="collision" x="576" y="0" width="32" height="48"/>
  <object id="64" type="collision" x="528" y="192" width="16" height="16"/>
  <object id="65" type="collision" x="288" y="64" width="16" height="16"/>
  <object id="66" type="collision-line" x="288" y="64">
   <polyline points="0,0 0,96"/>
  </object>
  <object id="104" type="collision" x="304" y="-16" width="48" height="16"/>
  <object id="105" type="collision" x="176" y="160" width="16" height="64"/>
  <object id="106" type="collision" x="816" y="16" width="16" height="208"/>
  <object id="113" type="collision" x="576" y="544" width="16" height="16"/>
 </objectgroup>
 <objectgroup color="#ffff00" name="Events">
  <object id="67" name="Go to Player's house" type="event" x="688" y="720" width="16" height="16">
   <properties>
    <property name="act1" value="transition_teleport downstairs_test.tmx,5,7,0.5"/>
    <property name="cond1" value="is player_at 43,45"/>
   </properties>
  </object>
  <object id="68" name="Play Music" type="init" x="0" y="0" width="16" height="16">
   <properties>
    <property name="act1" value="play_music TheAdventureBegins8bitRemix.ogg"/>
    <property name="cond1" value="not music_playing TheAdventureBegins8bitRemix.ogg"/>
   </properties>
  </object>
  <object id="69" name="Go to Test house" type="event" x="528" y="688" width="16" height="16">
   <properties>
    <property name="act1" value="transition_teleport maple_house.tmx,7,10,0.5"/>
    <property name="cond1" value="is player_at 33,43"/>
    <property name="cond2" value="is player_facing up"/>
   </properties>
  </object>
  <object id="70" name="Random Battle 1" type="event" x="512" y="432" width="128" height="80">
   <properties>
    <property name="act1" value="random_encounter new_txmn"/>
    <property name="act2" value="play_map_animation grass,0.1,noloop,player"/>
    <property name="cond1" value="is player_moved"/>
    <property name="cond2" value="is player_at"/>
    <property name="cond3" value="is party_size greater_than,0"/>
   </properties>
  </object>
  <object id="71" name="Random Battle 2" type="event" x="352" y="432" width="96" height="80">
   <properties>
    <property name="act1" value="random_encounter rare_txmn"/>
    <property name="act2" value="play_map_animation grass,0.1,noloop,player"/>
    <property name="cond1" value="is player_moved"/>
    <property name="cond2" value="is player_at"/>
    <property name="cond3" value="is party_size greater_than,0"/>
   </properties>
  </object>
  <object id="72" name="Random Battle 3" type="event" x="400" y="368" width="112" height="48">
   <properties>
    <property name="act1" value="random_encounter default_encounter"/>
    <property name="act2" value="play_map_animation grass,0.1,noloop,player"/>
    <property name="cond1" value="is player_moved"/>
    <property name="cond2" value="is player_at"/>
    <property name="cond3" value="is party_size greater_than,0"/>
   </properties>
  </object>
  <object id="73" name="Random Battle 4" type="event" x="352" y="304" width="144" height="48">
   <properties>
    <property name="act1" value="random_encounter default_encounter"/>
    <property name="act2" value="play_map_animation grass,0.1,noloop,player"/>
    <property name="cond1" value="is player_moved"/>
    <property name="cond2" value="is player_at"/>
    <property name="cond3" value="is party_size greater_than,0"/>
   </properties>
  </object>
  <object id="74" name="Random Battle 5" type="event" x="208" y="80" width="64" height="80">
   <properties>
    <property name="act1" value="random_encounter default_encounter"/>
    <property name="act2" value="play_map_animation grass,0.1,noloop,player"/>
    <property name="cond1" value="is player_moved"/>
    <property name="cond2" value="is player_at"/>
   </properties>
  </object>
  <object id="75" name="Empty Grass 1" type="event" x="464" y="816" width="80" height="32">
   <properties>
    <property name="act1" value="play_map_animation grass,0.1,noloop,player"/>
    <property name="cond1" value="is player_moved"/>
    <property name="cond2" value="is player_at"/>
   </properties>
  </object>
  <object id="76" name="Empty Grass 2" type="event" x="464" y="800" width="32" height="16">
   <properties>
    <property name="act1" value="play_map_animation grass,0.1,noloop,player"/>
    <property name="cond1" value="is player_moved"/>
    <property name="cond2" value="is player_at"/>
   </properties>
  </object>
  <object id="78" name="Player's House Sign" type="event" x="624" y="736" width="16" height="16">
   <properties>
    <property name="act1" value="dialog ${{name}}'s house"/>
    <property name="cond1" value="is player_at"/>
    <property name="cond2" value="is player_facing up"/>
    <property name="cond3" value="is button_pressed K_RETURN"/>
   </properties>
  </object>
  <object id="79" name="Professor's House Sign" type="event" x="560" y="704" width="16" height="16">
   <properties>
    <property name="act1" value="dialog Tuxemon Professor's House"/>
    <property name="cond1" value="is player_at"/>
    <property name="cond2" value="is player_facing up"/>
    <property name="cond3" value="is button_pressed K_RETURN"/>
   </properties>
  </object>
  <object id="80" name="Teleport to Route 1" type="event" x="192" y="176" width="16" height="16">
   <properties>
    <property name="act1" value="teleport route1.tmx,47,17"/>
    <property name="cond1" value="is player_at"/>
    <property name="cond2" value="is player_facing left"/>
   </properties>
  </object>
  <object id="81" name="Teleport to Route 1" type="event" x="192" y="192" width="16" height="16">
   <properties>
    <property name="act1" value="teleport route1.tmx,47,18"/>
    <property name="cond1" value="is player_at"/>
    <property name="cond2" value="is player_facing left"/>
   </properties>
  </object>
  <object id="95" name="Go to Professor's Lab" type="event" x="704" y="832" width="16" height="16">
   <properties>
    <property name="act1" value="transition_teleport professor_lab.tmx,9,17,0.5"/>
    <property name="cond1" value="is player_at 44,52"/>
   </properties>
  </object>
  <object id="96" name="Professor's Lab Sign" type="event" x="624" y="848" width="16" height="16">
   <properties>
    <property name="act1" value="dialog Tuxemon Professor's Lab"/>
    <property name="cond1" value="is player_at"/>
    <property name="cond2" value="is player_facing up"/>
    <property name="cond3" value="is button_pressed K_RETURN"/>
   </properties>
  </object>
  <object id="98" name="Teleport to healing center" type="event" x="640" y="48" width="16" height="16">
   <properties>
    <property name="act1" value="transition_teleport healing_center.tmx,7,12,0.3"/>
    <property name="cond1" value="is player_at"/>
    <property name="cond2" value="is player_facing up"/>
   </properties>
  </object>
  <object id="108" name="Enter mart" type="event" x="480" y="176" width="16" height="16">
   <properties>
    <property name="act1" value="transition_teleport tuxe_mart.tmx,7,12,0.3"/>
    <property name="cond1" value="is player_at"/>
    <property name="cond2" value="is player_facing up"/>
   </properties>
  </object>
  <object id="109" name="Tuxemart Sign" type="event" x="432" y="192" width="16" height="16">
   <properties>
    <property name="act1" value="dialog Tuxemart - A place to buy and sell items"/>
    <property name="cond1" value="is player_at"/>
    <property name="cond2" value="is player_facing up"/>
    <property name="cond3" value="is button_pressed K_RETURN"/>
   </properties>
  </object>
  <object id="110" name="Tuxecenter Sign" type="event" x="688" y="64" width="16" height="16">
   <properties>
    <property name="act1" value="dialog Tuxecenter - A place to heal your tuxemon"/>
    <property name="cond1" value="is player_at"/>
    <property name="cond2" value="is player_facing up"/>
    <property name="cond3" value="is button_pressed K_RETURN"/>
   </properties>
  </object>
  <object id="112" name="Startup Town Sign" type="event" x="624" y="656" width="16" height="16">
   <properties>
    <property name="act1" value="dialog Taba Town - A peaceful refuge"/>
    <property name="cond1" value="is player_at"/>
    <property name="cond2" value="is player_facing up"/>
    <property name="cond3" value="is button_pressed K_RETURN"/>
   </properties>
  </object>
  <object id="115" name="Route 0 Sign" type="event" x="576" y="560" width="16" height="16">
   <properties>
    <property name="act1" value="dialog Route 20"/>
    <property name="cond1" value="is player_at"/>
    <property name="cond2" value="is player_facing up"/>
    <property name="cond3" value="is button_pressed K_RETURN"/>
   </properties>
  </object>
  <object id="118" name="Preload route1" type="event" x="0" y="16" width="16" height="16">
   <properties>
    <property name="act1" value="preload_map route1.tmx"/>
    <property name="cond1" value="is true"/>
   </properties>
  </object>
<<<<<<< HEAD
  <object id="122" name="remove this later" type="event" x="304" y="32" width="16" height="16">
   <properties>
    <property name="act1" value="teleport cotton_town.tmx,7,38"/>
    <property name="cond1" value="is player_at"/>
   </properties>
  </object>
=======
  <object id="122" name="Player Spawn" type="event" x="608" y="752" width="16" height="16"/>
>>>>>>> 4c545731
 </objectgroup>
</map><|MERGE_RESOLUTION|>--- conflicted
+++ resolved
@@ -1,9 +1,5 @@
 <?xml version="1.0" encoding="UTF-8"?>
-<<<<<<< HEAD
-<map version="1.0" tiledversion="1.0.3" orientation="orthogonal" renderorder="right-down" width="64" height="60" tilewidth="16" tileheight="16" nextobjectid="123">
-=======
 <map version="1.0" orientation="orthogonal" renderorder="right-down" width="64" height="60" tilewidth="16" tileheight="16" nextobjectid="123">
->>>>>>> 4c545731
  <tileset firstgid="1" name="setPiecesTSR" tilewidth="16" tileheight="16" tilecount="1312" columns="41">
   <image source="../gfx/tilesets/setPiecesTSR.png" width="671" height="512"/>
   <tile id="839">
@@ -378,15 +374,6 @@
     <property name="cond1" value="is true"/>
    </properties>
   </object>
-<<<<<<< HEAD
-  <object id="122" name="remove this later" type="event" x="304" y="32" width="16" height="16">
-   <properties>
-    <property name="act1" value="teleport cotton_town.tmx,7,38"/>
-    <property name="cond1" value="is player_at"/>
-   </properties>
-  </object>
-=======
   <object id="122" name="Player Spawn" type="event" x="608" y="752" width="16" height="16"/>
->>>>>>> 4c545731
  </objectgroup>
 </map>