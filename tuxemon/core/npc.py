# -*- coding: utf-8 -*-
#
# Tuxemon
# Copyright (C) 2014, William Edwards <shadowapex@gmail.com>,
#                     Benjamin Bean <superman2k5@gmail.com>
#
# This file is part of Tuxemon.
#
# Tuxemon is free software: you can redistribute it and/or modify
# it under the terms of the GNU General Public License as published by
# the Free Software Foundation, either version 3 of the License, or
# (at your option) any later version.
#
# Tuxemon is distributed in the hope that it will be useful,
# but WITHOUT ANY WARRANTY; without even the implied warranty of
# MERCHANTABILITY or FITNESS FOR A PARTICULAR PURPOSE.  See the
# GNU General Public License for more details.
#
# You should have received a copy of the GNU General Public License
# along with Tuxemon.  If not, see <http://www.gnu.org/licenses/>.
#
# Contributor(s):
#
# William Edwards <shadowapex@gmail.com>
# Derek Clark <derekjohn.clark@gmail.com>
# Leif Theden <leif.theden@gmail.com>
# Andy Mender <andymenderunix@gmail.com>
#
# core.npc
#
from __future__ import absolute_import
from __future__ import division
from __future__ import print_function
from __future__ import unicode_literals

import logging
from math import hypot

from tuxemon.compat import Rect
from tuxemon.core import db
from tuxemon.core import monster
from tuxemon.core.db import db
from tuxemon.core.entity import Entity
from tuxemon.core.item.item import Item
from tuxemon.core.item.item import decode_inventory, encode_inventory
from tuxemon.core.locale import T
from tuxemon.core.map import proj, dirs3, dirs2, get_direction
from tuxemon.core.monster import decode_monsters, encode_monsters
from tuxemon.core.prepare import CONFIG
from tuxemon.core.tools import nearest, trunc
<<<<<<< HEAD
=======
from tuxemon.core.graphics import load_and_scale
>>>>>>> d8b5c757

logger = logging.getLogger(__name__)

# reference direction and movement states to animation names
# this dictionary is kinda wip, idk
animation_mapping = {
    True: {
        'up': 'back_walk',
        'down': 'front_walk',
        'left': 'left_walk',
        'right': 'right_walk'},
    False: {
        'up': 'back',
        'down': 'front',
        'left': 'left',
        'right': 'right'}
}


def tile_distance(tile0, tile1):
    x0, y0 = tile0
    x1, y1 = tile1
    return hypot(x1 - x0, y1 - y0)


class NPC(Entity):
    """ Class for humanoid type game objects, NPC, Players, etc

    Currently, all movement is handled by a queue called "path".  This queue
    provides robust movement in a tile based environment.  It supports arbitrary
    length paths for directly setting a series of movements.

    Pathfinding is accomplished by setting the path directly.

    TODO: move the map position/movement code into a "Body" class

    To move one tile, simply set a path of one item.
    """
    party_limit = 6  # The maximum number of tuxemon this npc can hold

    def __init__(self, npc_slug, sprite_name=None):
        super(NPC, self).__init__()

        # load initial data from the npc database
        npc_data = db.lookup(npc_slug, table="npc")

        self.slug = npc_slug

        # This is the NPC's name to be used in dialog
        self.name = T.translate(self.slug)

        # use 'animations' passed in
        # Hold on the the string so it can be sent over the network
        self.sprite_name = sprite_name

        if self.sprite_name is None:
            # Try to use the sprites defined in the JSON data
            try:
                self.sprite_name = npc_data["sprite_name"]
            except KeyError:
                logger.error('Cannot find sprite for {}'.format(npc_slug))

        # general
        self.behavior = "wander"  # not used for now
        self.game_variables = {}  # Tracks the game state
        self.interactions = []  # List of ways player can interact with the Npc
        self.isplayer = False  # used for various tests, idk
        self.monsters = []  # This is a list of tuxemon the npc has
        self.inventory = {}  # The Player's inventory.
        self.storage = {"monsters": [], "items": {}}

        # combat related
        self.ai = None  # Whether or not this player has AI associated with it
        self.speed = 10  # To determine combat order (not related to movement!)
        self.moves = []  # list of techniques

        # pathfinding and waypoint related
        self.pathfinding = None
        self.path = []
        self.final_move_dest = [0, 0]  # Stores the final destination sent from a client

        # This is used to 'set back' when lost, and make movement robust.
        # If entity falls off of map due to a bug, it can be returned to this value.
        # When moving to a waypoint, this is used to detect if movement has overshot
        # the destination due to speed issues or framerate jitters.
        self.path_origin = None

        # movement related
        self.move_direction = None  # Set this value to move the npc (see below)
        self.facing = "down"  # Set this value to change the facing direction
        self.moverate = CONFIG.player_walkrate  # walk by default
        self.ignore_collisions = False

        # What is "move_direction"?
        # Move direction allows other functions to move the npc in a controlled way.
        # To move the npc, change the value to one of four directions: left, right, up or down.
        # The npc will then move one tile in that direction until it is set to None.

        # TODO: pull values from the sprite, json, or some default
        self.playerHeight = 16
        self.playerWidth = 16
        self.rect = Rect(self.tile_pos, (self.playerWidth, self.playerHeight))  # Collision rect

    def get_state(self, game):
        """Prepares a dictionary of the npc to be saved to a file

        :param game: The object that runs the game.
        :type game: core.control.Control

        :rtype: Dictionary
        :returns: Dictionary containing all the information about the npc

        """
        return {
            'current_map': self.map,
            'facing': self.facing,
            'game_variables': self.game_variables,
            'inventory': encode_inventory(self.inventory),
            'monsters': encode_monsters(self.monsters),
            'player_name': self.name,
            'storage': {
                'items': encode_inventory(self.storage['items']),
                'monsters': encode_monsters(self.storage['monsters']),
            },
            'tile_pos': nearest(self.tile_pos),
        }

    def set_state(self, game, save_data):
        """Recreates npc from saved data

        :param game:
        :param save_data: Data used to recreate the player
        :type save_data: Dictionary

        :rtype: None
        :returns: None

        """

        self.facing = save_data.get('facing', 'down')
        self.game_variables = save_data['game_variables']
        self.inventory = decode_inventory(game, self, save_data)
        self.monsters = decode_monsters(save_data)
        self.name = save_data['player_name']
        self.storage = {
            'items': decode_inventory(game, self, save_data['storage']),
            'monsters': decode_monsters(save_data['storage']),
        }

    def pathfind(self, destination):
        """ Find a path and also start it

        Queries the map for a valid path

        :param destination:
        :return:
        """
        # TODO: handle invalid paths
        self.pathfinding = destination
        path = self.map.pathfind(tuple(self.tile_pos), destination)
        if path:
            self.path = path
            self.next_waypoint()

    def check_continue(self):
        try:
            pos = tuple(int(i) for i in self.tile_pos)
            direction_next = self.map.collision_map[pos]["continue"]
            self.move_one_tile(direction_next)
        except (KeyError, TypeError):
            pass

    def stop_moving(self):
        """ Completely stop all movement

        Be careful, if stopped while in the path, it might not be tile-aligned.

        May continue if move_direction is set

        :return: None
        """
        # self.network_notify_stop_moving()
        self.velocity3.x = 0
        self.velocity3.y = 0
        self.velocity3.z = 0

    def cancel_path(self):
        """ Stop following a path.

        NPC may still continue to move if move_direction has been set

        :return:
        """
        self.path = []
        self.pathfinding = None
        self.path_origin = None

    def cancel_movement(self):
        """ Gracefully stop moving.  If in a path, then will finish tile movement.

        Generally, use this if you want to stop.  Will stop at a tile coord.

        :return:
        """
        self.move_direction = None
        if self.tile_pos == self.path_origin:
            # we *just* started a new path; discard it and stop
            self.abort_movement()
        elif self.path and self.moving:
            # we are in the middle of moving between tiles
            self.path = [self.path[-1]]
            self.pathfinding = None
        else:
            # probably already stopped, just clear the path
            self.stop_moving()
            self.cancel_path()

    def abort_movement(self):
        """ Stop moving, cancel paths, and reset tile position to center

        The tile postion will be truncated, so even if there is another
        closer tile, it will always return the the tile where movement
        started.

        This is a useful method if you want to abort a path movement
        and also don't want to advance to another tile.

        :return:
        """
        if self.path_origin is not None:
            self.tile_pos = tuple(self.path_origin)
        self.move_direction = None
        self.stop_moving()
        self.cancel_path()

    def move(self, time_passed_seconds):
        """ Move the entity around the game map

        * check if the move_direction variable is set
        * set the movement speed
        * follow waypoints
        * control walking animations
        * send network updates

        :param time_passed_seconds: A float of the time that has passed since the last frame.
            This is generated by clock.tick() / 1000.0.

        :type time_passed_seconds: Float
        """
        # update physics.  eventually move to another class
        self.update_physics(time_passed_seconds)

        if self.pathfinding and not self.path:
            # wants to pathfind, but there was no path last check
            self.pathfind(self.pathfinding)

        if self.path:
            if self.path_origin:
                # if path origin is set, then npc has started moving
                # from one tile to another.
                self.check_waypoint()
            else:
                # if path origin is not set, then a previous attempt to change
                # waypoints failed, so try again.
                self.next_waypoint()

        # does the npc want to move?
        if self.move_direction:
            if self.path and not self.moving:
                # npc wants to move and has a path, but it is blocked
                self.cancel_path()

            if not self.path:
                # there is no path, so start a new one
                self.move_one_tile(self.move_direction)
                self.next_waypoint()

        # TODO: determine way to tell if another force is moving the entity
        # TODO: basically, this simple check will only allow explicit npc movement
        # TODO: its not possible to move the entity with physics b/c this stops that
        if not self.path:
            self.cancel_movement()

    def move_one_tile(self, direction):
        """ Ask entity to move one tile

        :type direction: str
        :param direction: up, down, left right

        :return: None
        """
        self.path.append(trunc(self.tile_pos + dirs2[direction]))

    def valid_movement(self, tile):
        """ Check the game map to determine if a tile can be moved into

        * Only checks adjacent tiles
        * Uses all advanced tile movements, like continue tiles

        :param tile:
        :return:
        """
        return tile in self.map.get_exits(trunc(self.tile_pos)) or self.ignore_collisions

    @property
    def move_destination(self):
        """ Only used for the player_moved condition.

        :return:
        """
        if self.path:
            return self.path[-1]
        else:
            return None

    def next_waypoint(self):
        """ Take the next step of the path, stop if way is blocked

        * This must be called after a path is set
        * Not needed to be called if existing path is modified
        * If the next waypoint is blocked, the waypoint will be removed

        :return: None
        """
        target = self.path[-1]
        direction = get_direction(self.tile_pos, target)
        self.facing = direction
        if self.valid_movement(target):
            # self.network_notify_start_moving(direction)
            self.path_origin = tuple(self.tile_pos)
            self.velocity3 = self.moverate * dirs3[direction]
        else:
            # the target is blocked now
            self.stop_moving()

            if self.pathfinding:
                # since we are pathfinding, just try a new path
                logger.error('{} finding new path!'.format(self.slug))
                self.pathfind(self.pathfinding)

            else:
                # give up and wait until the target is clear again
                pass

    def check_waypoint(self):
        """ Check if the waypoint is reached and sets new waypoint if so

        * For most accurate speed, tests distance traveled.
        * Doesn't verify the target position, just distance
        * Assumes once waypoint is set, direction doesn't change
        * Honors continue tiles

        :return: None
        """
        target = self.path[-1]
        expected = tile_distance(self.path_origin, target)
        traveled = tile_distance(self.tile_pos, self.path_origin)
        if traveled >= expected:
            self.set_position(target)
            self.path.pop()
            self.path_origin = None
            self.check_continue()  # handle "continue" tiles
            if self.path:
                self.next_waypoint()

    def pos_update(self):
        """ WIP.  Required to be called after position changes

        :return:
        """
        self.tile_pos = proj(self.position3)
        # self.network_notify_location_change()

    # def network_notify_start_moving(self, direction):
    #     """ WIP guesswork ¯\_(ツ)_/¯
    #
    #     :return:
    #     """
    #     if self.world.game.isclient or self.world.game.ishost:
    #         self.world.game.client.update_player(direction, event_type="CLIENT_MOVE_START")
    #
    # def network_notify_stop_moving(self):
    #     """ WIP guesswork ¯\_(ツ)_/¯
    #
    #     :return:
    #     """
    #     if self.world.game.isclient or self.world.game.ishost:
    #         self.world.game.client.update_player(self.facing, event_type="CLIENT_MOVE_COMPLETE")
    #
    # def network_notify_location_change(self):
    #     """ WIP guesswork ¯\_(ツ)_/¯
    #
    #     :return:
    #     """
    #     self.update_location = True

    ####################################################
    #                   Monsters                       #
    ####################################################
    def add_monster(self, monster):
        """Adds a monster to the player's list of monsters. If the player's party is full, it
        will send the monster to PCState archive.

        :param monster: The core.monster.Monster object to add to the player's party.

        :type monster: core.monster.Monster

        :rtype: None
        :returns: None

        """
        if len(self.monsters) >= self.party_limit:
            self.storage["monsters"].append(monster)
        else:
            self.monsters.append(monster)
            self.set_party_status()

    def find_monster(self, monster_slug):
        """Finds a monster in the player's list of monsters.

        :param monster_slug: The slug name of the monster
        :type monster_slug: str

        :rtype: core.monster.Monster
        :returns: Monster found
        """
        for monster in self.monsters:
            if monster.slug == monster_slug:
                return monster

    def remove_monster(self, monster):
        """ Removes a monster from this player's party.

        :param monster: Monster to remove from the player's party.

        :type monster: core.monster.Monster

        :rtype: None
        :returns: None
        """
        if monster in self.monsters:
            self.monsters.remove(monster)
            self.set_party_status()

    def switch_monsters(self, index_1, index_2):
        """ Swap two monsters in this player's party

        :param index_1/index_2: The indexes of the monsters to switch in the player's party.

        :type index_1: int
        :type index_2: int

        :rtype: None
        :returns: None
        """
        self.monsters[index_1], self.monsters[index_2] = self.monsters[index_2], self.monsters[index_1]

    def load_party(self):
        """ Loads the party of this npc from their npc.json entry.

        :rtype: None
        :returns: None
        """
        self.monsters = []

        # Look up the NPC's details from our NPC database
        npc_details = db.database['npc'][self.slug]
        for npc_monster_details in npc_details['monsters']:
            current_monster = monster.Monster(save_data=npc_monster_details)
            current_monster.experience_give_modifier = npc_monster_details['exp_give_mod']
            current_monster.experience_required_modifier = npc_monster_details['exp_req_mod']
            current_monster.set_level(current_monster.level)
            current_monster.current_hp = current_monster.hp

            # Add our monster to the NPC's party
            self.monsters.append(current_monster)

    def set_party_status(self):
        """ Records important information about all monsters in the party.

        :rtype: None
        :returns: None
        """
        if not self.isplayer or len(self.monsters) == 0:
            return

        level_lowest = monster.MAX_LEVEL
        level_highest = 0
        level_average = 0
        for npc_monster in self.monsters:
            if npc_monster.level < level_lowest:
                level_lowest = npc_monster.level
            if npc_monster.level > level_highest:
                level_highest = npc_monster.level
            level_average += npc_monster.level
        level_average = int(round(level_average / len(self.monsters)))
        self.game_variables['party_level_lowest'] = level_lowest
        self.game_variables['party_level_highest'] = level_highest
        self.game_variables['party_level_average'] = level_average

    def give_item(self, game, target, item, quantity):
        subtract = self.alter_item_quantity(game, item.slug, -quantity)
        give = target.alter_item_quantity(game, item.slug, quantity)
        return subtract and give

    def alter_item_quantity(self, game, item_slug, amount):
        success = True
        item = self.inventory.get(item_slug)
        if amount > 0:
            if item:
                item['quantity'] += amount
            else:
                self.inventory[item_slug] = {
                    'item': Item(game, self, item_slug),
                    'quantity': amount,
                }
        elif amount < 0:
            amount = abs(amount)
            if item is None or item.get('infinite'):
                pass
            elif item['quantity'] == amount:
                del self.inventory[item_slug]
            elif item['quantity'] > amount:
                item['quantity'] -= amount
            else:
                success = False

        return success

    def speed_test(self, action):
        return self.speed<|MERGE_RESOLUTION|>--- conflicted
+++ resolved
@@ -36,9 +36,9 @@
 import logging
 from math import hypot
 
-from tuxemon.compat import Rect
-from tuxemon.core import db
-from tuxemon.core import monster
+import pygame
+
+from tuxemon.core import monster, pyganim
 from tuxemon.core.db import db
 from tuxemon.core.entity import Entity
 from tuxemon.core.item.item import Item
@@ -48,10 +48,7 @@
 from tuxemon.core.monster import decode_monsters, encode_monsters
 from tuxemon.core.prepare import CONFIG
 from tuxemon.core.tools import nearest, trunc
-<<<<<<< HEAD
-=======
 from tuxemon.core.graphics import load_and_scale
->>>>>>> d8b5c757
 
 logger = logging.getLogger(__name__)
 
