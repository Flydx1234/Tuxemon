--- conflicted
+++ resolved
@@ -36,15 +36,12 @@
 import logging
 from math import hypot
 
-<<<<<<< HEAD
 from tuxemon.compat import Rect
 from tuxemon.core import db, monster
-=======
 import pygame
 
 from tuxemon.core import monster, pyganim
 from tuxemon.core.db import db
->>>>>>> b227c49b
 from tuxemon.core.entity import Entity
 from tuxemon.core.item.item import Item
 from tuxemon.core.item.item import decode_inventory, encode_inventory
@@ -56,11 +53,6 @@
 
 logger = logging.getLogger(__name__)
 
-<<<<<<< HEAD
-# Load the NPC database
-npc_db = db.JSONDatabase()
-npc_db.load("npc")
-=======
 # reference direction and movement states to animation names
 # this dictionary is kinda wip, idk
 animation_mapping = {
@@ -75,7 +67,6 @@
         'left': 'left',
         'right': 'right'}
 }
->>>>>>> b227c49b
 
 
 def tile_distance(tile0, tile1):
@@ -208,80 +199,6 @@
             'monsters': decode_monsters(save_data['storage']),
         }
 
-<<<<<<< HEAD
-=======
-    def load_sprites(self):
-        """ Load sprite graphics
-
-        :return:
-        """
-        # TODO: refactor animations into renderer
-        # Get all of the player's standing animation images.
-        self.standing = {}
-        for standing_type in facing:
-            filename = "{}_{}.png".format(self.sprite_name, standing_type)
-            path = os.path.join("sprites", filename)
-            self.standing[standing_type] = load_and_scale(path)
-
-        self.playerWidth, self.playerHeight = self.standing["front"].get_size()  # The player's sprite size in pixels
-
-        # avoid cutoff frames when steps don't line up with tile movement
-        frames = 3
-        frame_duration = (1000 / CONFIG.player_walkrate) / frames / 1000 * 2
-
-        # Load all of the player's sprite animations
-        anim_types = ['front_walk', 'back_walk', 'left_walk', 'right_walk']
-        for anim_type in anim_types:
-            images = [
-                'sprites/%s_%s.%s.png' % (
-                    self.sprite_name,
-                    anim_type,
-                    str(num).rjust(3, str('0'))
-                )
-                for num in range(4)
-            ]
-
-            frames = []
-            for image in images:
-                surface = load_and_scale(image)
-                frames.append((surface, frame_duration))
-
-            self.sprite[anim_type] = pyganim.PygAnimation(frames, loop=True)
-
-        # Have the animation objects managed by a conductor.
-        # With the conductor, we can call play() and stop() on all the animation objects
-        # at the same time, so that way they'll always be in sync with each other.
-        self.moveConductor.add(self.sprite)
-
-    def get_sprites(self, layer):
-        """ Get the surfaces and layers for the sprite
-
-        Used to render the player
-
-        TODO: Move the 'layer' to the NPC class so characters 
-        can define their own drawing layer.
-
-        :param layer: The layer to draw the sprite on.
-        :type layer: Int
-
-        :return:
-        """
-
-        def get_frame(d, ani):
-            frame = d[ani]
-            try:
-                surface = frame.getCurrentFrame()
-                frame.rate = self.moverate / CONFIG.player_walkrate
-                return surface
-            except AttributeError:
-                return frame
-
-        # TODO: move out to the world renderer
-        frame_dict = self.sprite if self.moving else self.standing
-        state = animation_mapping[self.moving][self.facing]
-        return [(get_frame(frame_dict, state), self.tile_pos, layer)]
-
->>>>>>> b227c49b
     def pathfind(self, destination):
         """ Find a path and also start it
 
