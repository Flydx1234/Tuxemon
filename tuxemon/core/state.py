--- conflicted
+++ resolved
@@ -40,13 +40,8 @@
 
 from tuxemon.compat import Rect
 from tuxemon.constants import paths
-<<<<<<< HEAD
-from tuxemon.core import graphics
-from tuxemon.core import prepare
-=======
 from tuxemon.core import prepare, graphics
 from tuxemon.core import tools
->>>>>>> d8b5c757
 from tuxemon.core.animation import Animation
 from tuxemon.core.animation import Task
 from tuxemon.core.animation import remove_animations_of
