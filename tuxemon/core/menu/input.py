# -*- coding: utf-8 -*-

from __future__ import absolute_import
from __future__ import division
from __future__ import print_function
from __future__ import unicode_literals

from functools import partial

from tuxemon.compat import Rect
from tuxemon.core import tools
from tuxemon.core.menu.interface import MenuItem
from tuxemon.core.menu.menu import Menu
from tuxemon.core.platform.const import events
from tuxemon.core.ui.text import TextArea


class InputMenu(Menu):
    background = None
    draw_borders = False

    chars = u"ABCDEFGHIJKLMNOPQRSTUVWXYZabcdefghijklmnopqrstuvwxyz1234567890.-!"
    alphabet_length = 26

    def startup(self, *items, **kwargs):
        """

        Accepted Keyword Arguments:
            prompt:   String used to let user know what value is being inputted (ie "Name?", "IP Address?")
            callback: Function to be called when dialog is confirmed.  The value will be sent as only argument
            initial:  Optional string to pre-fill the input box with.

        :param items:
        :param kwargs:
        :return:
        """
        super(InputMenu, self).startup(*items, **kwargs)
        self.input_string = kwargs.get("initial", "")

        # area where the input will be shown
        self.text_area = TextArea(self.font, self.font_color, (96, 96, 96))
        self.text_area.animated = False
<<<<<<< HEAD
        self.text_area.rect = Rect(tools.scale_sequence([90, 30, 80, 100]))
=======
        self.text_area.rect = pygame.Rect(tools.scale_sequence([90, 30, 80, 100]))
        self.text_area.text = self.input_string
>>>>>>> b227c49b
        self.sprites.add(self.text_area)

        # prompt
        self.prompt = TextArea(self.font, self.font_color, (96, 96, 96))
        self.prompt.animated = False
        self.prompt.rect = Rect(tools.scale_sequence([50, 20, 80, 100]))
        self.sprites.add(self.prompt)

        self.prompt.text = kwargs.get("prompt", "")
        self.callback = kwargs.get("callback")
        assert self.callback

    def calc_internal_rect(self):
        w = self.rect.width - self.rect.width * .8
        h = self.rect.height - self.rect.height * .5
        rect = self.rect.inflate(-w, -h)
        rect.top = self.rect.centery * .7
        return rect

    def initialize_items(self):
        self.menu_items.columns = self.alphabet_length // 2

        # add the keys
        for char in self.chars:
            yield MenuItem(self.shadow_text(char), None, None, partial(self.add_input_char, char))

        # backspace key
        yield MenuItem(self.shadow_text("<="), None, None, self.backspace)

        # button to confirm the input and close the dialog
        yield MenuItem(self.shadow_text("END"), None, None, self.confirm)

    def process_event(self, event):
        """ Handles player input events. This function is only called when the
        player provides input such as pressing a key or clicking the mouse.

        Since this is part of a chain of event handlers, the return value
        from this method becomes input for the next one.  Returning None
        signifies that this method has dealt with an event and wants it
        exclusively.  Return the event and others can use it as well.

        You should return None if you have handled input here.

        :type event: core.input.PlayerInput
        :rtype: Optional[core.input.PlayerInput]
        """
        event = super(InputMenu, self).process_event(event)

        if event and event.pressed:
            if event.button == events.BACKSPACE:
                self.backspace()
                return

            if event.button == events.UNICODE:
                char = event.value
                if char == " " or char in self.chars:
                    self.add_input_char(char)
                return

        return event

    def backspace(self):
        self.input_string = self.input_string[:-1]
        self.update_text_area()

    def add_input_char(self, char):
        self.input_string += char
        self.update_text_area()

    def update_text_area(self):
        self.text_area.text = self.input_string

    def confirm(self):
        """ Confirm the input

        This is called when user selects "End".  Override, maybe?

        :return:
        """
        self.callback(self.input_string)
        self.game.pop_state(self)<|MERGE_RESOLUTION|>--- conflicted
+++ resolved
@@ -40,12 +40,8 @@
         # area where the input will be shown
         self.text_area = TextArea(self.font, self.font_color, (96, 96, 96))
         self.text_area.animated = False
-<<<<<<< HEAD
+        self.text_area.text = self.input_string
         self.text_area.rect = Rect(tools.scale_sequence([90, 30, 80, 100]))
-=======
-        self.text_area.rect = pygame.Rect(tools.scale_sequence([90, 30, 80, 100]))
-        self.text_area.text = self.input_string
->>>>>>> b227c49b
         self.sprites.add(self.text_area)
 
         # prompt
