--- conflicted
+++ resolved
@@ -5,12 +5,7 @@
 
 import pygame
 
-<<<<<<< HEAD
-from tuxemon.core import graphics
-from tuxemon.core import tools
-=======
 from tuxemon.core import tools, graphics
->>>>>>> d8b5c757
 from tuxemon.core.ui.draw import GraphicBox
 
 
