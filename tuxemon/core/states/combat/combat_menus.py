from __future__ import absolute_import
from __future__ import division
from __future__ import print_function
from __future__ import unicode_literals

import logging
from collections import defaultdict
from functools import partial

import pygame

<<<<<<< HEAD
from tuxemon.core import graphics
from tuxemon.core import tools
=======
from tuxemon.core import tools, graphics
>>>>>>> d8b5c757
from tuxemon.core.locale import T
from tuxemon.core.menu.interface import MenuItem
from tuxemon.core.menu.menu import Menu
from tuxemon.core.menu.menu import PopUpMenu
from tuxemon.core.sprite import MenuSpriteGroup, SpriteGroup
from tuxemon.core.technique import Technique
from tuxemon.core.ui.draw import GraphicBox

logger = logging.getLogger(__name__)


class MainCombatMenuState(PopUpMenu):
    """
    Main menu for combat: Fight, Item, Swap, Run

    TODO: there needs to be more general use registers in the combat state to query
          what player is doing what.  there's lots of spaghetti right now.
    """
    escape_key_exits = False

    def initialize_items(self):
        menu_items_map = (
            ('menu_fight', self.open_technique_menu),
            ('menu_monster', self.open_swap_menu),
            ('menu_item', self.open_item_menu),
            ('menu_run', self.run)
        )

        for key, callback in menu_items_map:
            label = T.translate(key).upper()
            image = self.shadow_text(label)
            yield MenuItem(image, label, None, callback)

    def run(self):
        """ Cause player to run from the battle

        TODO: only works for player0

        :return: None
        """

        # TODO: only works for player0
        self.game.pop_state(self)
        combat_state = self.game.get_state_name("CombatState")

        if combat_state.is_trainer_battle:
            def open_menu():
                combat_state.task(
                    partial(combat_state.show_monster_action_menu, self.monster),
                    1
                )
            combat_state.alert(T.translate("combat_can't_run_from_trainer"), open_menu)
        else:
            combat_state.trigger_player_run(combat_state.players[0])

    def open_swap_menu(self):
        """ Open menus to swap monsters in party

        :return: None
        """

        def swap_it(menuitem):
            monster = menuitem.game_object

            if monster in self.game.get_state_name('CombatState').active_monsters:
                tools.open_dialog(self.game, [T.format('combat_isactive', {"name": monster.name})])
                return
            elif monster.current_hp < 1:
                tools.open_dialog(self.game, [T.format('combat_fainted', {"name": monster.name})])
                return
            combat_state = self.game.get_state_name("CombatState")
            swap = Technique("swap")
            swap.combat_state = combat_state
            player = self.game.player1
            target = monster
            combat_state.enqueue_action(player, swap, target)
            self.game.pop_state()  # close technique menu
            self.game.pop_state()  # close the monster action menu

        menu = self.game.push_state("MonsterMenuState")
        menu.on_menu_selection = swap_it
        menu.anchor("bottom", self.rect.top)
        menu.anchor("right", self.game.screen.get_rect().right)
        menu.monster = self.monster

    def open_item_menu(self):
        """ Open menu to choose item to use

        :return:
        """

        def choose_item():
            # open menu to choose item
            menu = self.game.push_state("ItemMenuState")

            # set next menu after after selection is made
            menu.on_menu_selection = choose_target

        def choose_target(menu_item):
            # open menu to choose target of item
            item = menu_item.game_object
            self.game.pop_state()   # close the item menu
            # TODO: don't hardcode to player0
            combat_state = self.game.get_state_name("CombatState")
            state = self.game.push_state("CombatTargetMenuState", player=combat_state.players[0],
                                         user=combat_state.players[0], action=item)
            state.on_menu_selection = partial(enqueue_item, item)

        def enqueue_item(item, menu_item):
            # enqueue the item
            target = menu_item.game_object
            combat_state = self.game.get_state_name("CombatState")
            # TODO: don't hardcode to player0
            combat_state.enqueue_action(combat_state.players[0], item, target)

            # close all the open menus
            self.game.pop_state()  # close target chooser
            self.game.pop_state()  # close the monster action menu

        choose_item()

    def open_technique_menu(self):
        """ Open menus to choose a Technique to use

        :return: None
        """

        def choose_technique():
            # open menu to choose technique
            menu = self.game.push_state("Menu")
            menu.shrink_to_items = True

            # add techniques to the menu
            for tech in self.monster.moves:
                if tech.next_use <= 0:
                    image = self.shadow_text(tech.name)
                else:
                    image = self.shadow_text("%s -%s" % (tech.name, tech.next_use))
                item = MenuItem(image, None, None, tech)
                menu.add(item)

            # position the new menu
            menu.anchor("bottom", self.rect.top)
            menu.anchor("right", self.game.screen.get_rect().right)

            # set next menu after after selection is made
            menu.on_menu_selection = choose_target

        def choose_target(menu_item):
            # open menu to choose target of technique
            technique = menu_item.game_object
            if technique.next_use > 0:
                params = {"move": technique.name, "name": self.monster.name}
                tools.open_dialog(self.game, [T.format('combat_recharging', params)])
                return

            combat_state = self.game.get_state_name("CombatState")
            state = self.game.push_state("CombatTargetMenuState", player=combat_state.players[0],
                                         user=self.monster, action=technique)
            state.on_menu_selection = partial(enqueue_technique, technique)

        def enqueue_technique(technique, menu_item):
            # enqueue the technique
            target = menu_item.game_object
            combat_state = self.game.get_state_name("CombatState")
            combat_state.enqueue_action(self.monster, technique, target)

            # close all the open menus
            self.game.pop_state()  # close target chooser
            self.game.pop_state()  # close technique menu
            self.game.pop_state()  # close the monster action menu

        choose_technique()


class CombatTargetMenuState(Menu):
    """
    Menu for selecting targets of techniques and items

    This special menu draws over the combat screen
    """
    transparent = True

    def create_new_menu_items_group(self):
        # these groups will not automatically position the sprites
        self.menu_items = MenuSpriteGroup()
        self.menu_sprites = SpriteGroup()

    def startup(self, *args, **kwargs):
        super(CombatTargetMenuState, self).startup(*args, **kwargs)

        # used to determine how player can target techniques
        self.user = kwargs.get("user")
        self.action = kwargs.get("action")
        self.player = kwargs.get("player")

        # load and scale the menu borders
        border = graphics.load_and_scale(self.borders_filename)
        self.border = GraphicBox(border, None, None)

    def initialize_items(self):
        # get a ref to the combat state
        combat_state = self.game.get_state_name("CombatState")

        # TODO: trainer targeting
        # TODO: cleanup how monster sprites and whatnot are managed
        # TODO: This is going to work fine for simple matches, but controls will be wonky for parties
        # TODO: (cont.) Need better handling of cursor keys for 2d layouts of menu items
        # get all the monster positions

        # this is used to determine who owns what monsters and what not
        # TODO: make less duplication of game data in memory, let combat state have more registers, etc
        self.targeting_map = defaultdict(list)

        for player, monsters in combat_state.monsters_in_play.items():
            for monster in monsters:

                # TODO: more targeting classes
                if player == self.player:
                    targeting_class = "own monster"
                else:
                    targeting_class = "enemy monster"

                self.targeting_map[targeting_class].append(monster)

                # TODO: handle odd cases where a situation creates no valid targets
                # if this target type is not handled by this action, then skip it
                if targeting_class not in self.action.target:
                    continue

                # inspect the monster sprite and make a border image for it
                sprite = combat_state._monster_sprite_map[monster]
                item = MenuItem(None, None, None, monster)
                item.rect = sprite.rect.copy()
                center = item.rect.center
                item.rect.inflate_ip(tools.scale(16), tools.scale(16))
                item.rect.center = center

                yield item

    def refresh_layout(self):
        """ Before refreshing the layout, determine the optimal target

        :return:
        """

        def determine_target():
            for tag in self.action.target:
                for target in self.targeting_map[tag]:
                    menu_item = self.search_items(target)
                    if menu_item.enabled:
                        # TODO: some API for this mess
                        # get the index of the menu_item
                        # change it
                        index = self.menu_items._spritelist.index(menu_item)
                        self.selected_index = index
                        return

        determine_target()
        super(CombatTargetMenuState, self).refresh_layout()

    def on_menu_selection_change(self):
        """ Draw borders around sprites when selection changes

        :return:
        """
        # clear out the old borders
        for sprite in self.menu_items:
            sprite.image = None

        # find the selected item and make a border for it
        item = self.get_selected_item()
        if item:
            item.image = pygame.Surface(item.rect.size, pygame.SRCALPHA)
            self.border.draw(item.image)<|MERGE_RESOLUTION|>--- conflicted
+++ resolved
@@ -9,12 +9,7 @@
 
 import pygame
 
-<<<<<<< HEAD
-from tuxemon.core import graphics
-from tuxemon.core import tools
-=======
 from tuxemon.core import tools, graphics
->>>>>>> d8b5c757
 from tuxemon.core.locale import T
 from tuxemon.core.menu.interface import MenuItem
 from tuxemon.core.menu.menu import Menu
