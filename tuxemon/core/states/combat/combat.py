--- conflicted
+++ resolved
@@ -40,12 +40,7 @@
 
 import pygame
 
-<<<<<<< HEAD
-from tuxemon.core import graphics
-from tuxemon.core import state, tools
-=======
 from tuxemon.core import audio, state, tools, graphics
->>>>>>> d8b5c757
 from tuxemon.core.combat import check_status, fainted, get_awake_monsters, defeated
 from tuxemon.core.locale import T
 from tuxemon.core.platform.const import buttons
