# -*- coding: utf-8 -*-
#
# Tuxemon
# Copyright (C) 2014, William Edwards <shadowapex@gmail.com>,
#                         Benjamin Bean <superman2k5@gmail.com>
#
# This file is part of Tuxemon.
#
# Tuxemon is free software: you can redistribute it and/or modify
# it under the terms of the GNU General Public License as published by
# the Free Software Foundation, either version 3 of the License, or
# (at your option) any later version.
#
# Tuxemon is distributed in the hope that it will be useful,
# but WITHOUT ANY WARRANTY; without even the implied warranty of
# MERCHANTABILITY or FITNESS FOR A PARTICULAR PURPOSE.  See the
# GNU General Public License for more details.
#
# You should have received a copy of the GNU General Public License
# along with Tuxemon.  If not, see <http://www.gnu.org/licenses/>.
#
# Contributor(s):
#
# William Edwards <shadowapex@gmail.com>
# Leif Theden <leif.theden@gmail.com>
#
from __future__ import absolute_import
from __future__ import division
from __future__ import print_function
from __future__ import unicode_literals

import logging
<<<<<<< HEAD
=======
from contextlib import contextmanager
from lxml import etree
from textwrap import dedent
>>>>>>> b227c49b

from tuxemon.constants import paths
from tuxemon.core import plugin
from tuxemon.core import prepare
from tuxemon.core.platform.const import buttons
from tuxemon.core.session import local_session

logger = logging.getLogger(__name__)


class RunningEvent(object):
    """ Manage MapEvents that are used during gameplay

    Running events are considered to have all conditions satisfied
    Once started, they will eventually execute all actions of the MapEvent
    RunningEvents do not preserve state between calls or maps

    RunningEvents have an action_index
    The action_index is the index of the action list of the action currently running
    The current_action attribute is the instance of the running action

    Actions being managed by the RunningEvent class can share information
    using the context dictionary.
    """
    __slots__ = ('map_event', 'context', 'action_index', 'current_action', 'current_map_action')

    def __init__(self, map_event):
        self.map_event = map_event
        self.context = dict()
        self.action_index = 0
        self.current_action = None
        self.current_map_action = None

    def get_next_action(self):
        """ Get the next action to execute, if any

        Returns MapActions, which are just data from the map, not live objects

        None will be returned if the MapEvent is finished

        :rtype: core.event.MapAction
        """
        # if None, then make a new one
        try:
            action = self.map_event.acts[self.action_index]

        except IndexError:
            # reached end of list, remove event and move on
            logger.debug("map event actions finished")
            return

        return action


class EventEngine(object):
    """ A class for the event engine.

    The event engine checks to see if a group of conditions have been met
    and then executes a set of actions.

    Actions in the same MapEvent are not run concurrently, and they can be
    run over one or several frames.
    """

    def __init__(self, world, events):
        self.world = world
        self.events = events
        self.conditions = dict()
        self.actions = dict()
        self.running_events = dict()
        self.partial_events = list()

        self.conditions = plugin.load_plugins(paths.CONDITIONS_PATH, "conditions")
        self.actions = plugin.load_plugins(paths.ACTIONS_PATH, "actions")

<<<<<<< HEAD
    def load_plugins(self, path, category):
        """ Load classes and store for use later

        If there are plugins with the same name loaded, then the
        newest one will be used, and a debug message printed.

        :param path: will be searched for plugin classes
        :param category: "actions" or "conditions"

        :return: None
        """
        assert category in ("actions", "conditions")

        classes = self.load_classes_from_plugins(path, category)
        storage = getattr(self, category)
        storage.update(classes)

    @staticmethod
    def load_classes_from_plugins(path, category="plugin"):
        """ Load classes using plugin system

        :param path: where plugins are stored
        :param category: optional string for debugging info

        :type path: str
        :type category: str

        :rtype: dict
        """
        classes = dict()
        plugins = plugin.load_directory(path)

        for cls in plugin.get_available_classes(plugins):

            # TODO: enforce a template for plugins; make this generic
            name = getattr(cls, "name", None)
            if name is None:
                logger.error("found incomplete {}: {}".format(category, cls.__name__))
                continue
            classes[name] = cls
            logger.info("loaded {}: {}".format(category, cls.name))

        return classes
=======
    def reset(self):
        """ Clear out running events.  Use when changing maps.

        :return:
        """
        self.running_events = dict()
        self.current_map = None
        self.timer = 0.0
        self.wait = 0.0
        self.button = None
>>>>>>> b227c49b

    def get_action(self, name, parameters=None):
        """ Get an action that is loaded into the engine

        A new instance will be returned each time

        Return None if action is not loaded

        :param parameters: list
        :type name: str

        :rtype: core.event.eventaction.EventAction

        """
        # TODO: make generic
        if parameters is None:
            parameters = list()

        try:
            action = self.actions[name]

        except KeyError:
            error = 'Error: EventAction "{}" not implemented'.format(name)
            logger.error(error)

        else:
            # TODO: the 1st parameter specifies the player/session
            return action(local_session, parameters)

    def get_condition(self, name):
        """ Get a condition that is loaded into the engine

        A new instance will be returned each time

        Return None if condition is not loaded

        :type name: str

        :rtype: core.event.eventcondition.EventCondition

        """
        # TODO: make generic
        try:
            condition = self.conditions[name]

        except KeyError:
            error = 'Error: EventCondition "{}" not implemented'.format(name)
            logger.error(error)

        else:
            return condition()

    def check_condition(self, cond_data, map_event):
        """ Check if condition is true of false

        Returns False if the condition is not loaded properly

        :type cond_data: core.event.MapCondition
        :type map_event: core.event.MapEvent
        :rtype: bool
        """
        with add_error_context(map_event, cond_data, self.game):
            map_condition = self.get_condition(cond_data.type)
            if map_condition is None:
                logger.debug('map condition "{}" is not loaded'.format(cond_data.type))
                return False

<<<<<<< HEAD
        result = map_condition.test(local_session, cond_data) == (cond_data.operator == 'is')
        logger.debug('map condition "{}": {} ({})'.format(map_condition.name, result, cond_data))
        return result
=======
            result = map_condition.test(self.game, cond_data) == (cond_data.operator == 'is')
            logger.debug('map condition "{}": {} ({})'.format(map_condition.name, result, cond_data))
            return result
>>>>>>> b227c49b

    def execute_action(self, action_name, parameters=None):
        """ Load and execute an action

        This will cause the game to hang if an action waits on game changes

        :type action_name: str
        :type parameters: tuple

        :rtype: bool
        """
        if parameters is None:
            parameters = list()

        action = self.get_action(action_name, parameters)
        if action is None:
            logger.debug('map action "{}" is not loaded'.format(action_name))

        return action.execute()

    def start_event(self, map_event):
        """ Begins execution of action list.  Conditions are not checked.

        :param map_event:
        :type map_event: EventObject

        Here is an example of what an action list might look like:

        >>> map_event
        [<class 'core.map.action'>, <class 'core.map.action'>]

        :rtype: None
        :returns: None

        """
        # the event id is used to make sure multiple copies of the same event are not
        # started.  If not checked, then the game would freeze while it tries to run
        # unlimited copies of the same event, forever.
        if map_event.id not in self.running_events:
            logger.debug("starting map event: {}".format(map_event))
            logger.debug("Executing action list")
            logger.debug(map_event)
            token = RunningEvent(map_event)
            self.running_events[map_event.id] = token

    def process_map_event(self, map_event):
        """ Check the conditions of an event, and execute actions if all conditions are valid

        Actions will be started, but may finish much later.

        :type map_event: core.event.EventObject
        :return: None
        """
        # debugging mode is slower and will check all conditions
        if prepare.CONFIG.collision_map:
            # less optimal, debug
            started = 0
            conds = list()
            for cond in map_event.conds:
                if self.check_condition(cond, map_event):
                    conds.append((True, cond))
                    started += 1
                else:
                    conds.append((False, cond))

            if started == len(map_event.conds):
                self.start_event(map_event)

            self.partial_events.append(conds)

        else:
<<<<<<< HEAD
            # optimal, less debug information available
            if all(map(self.check_condition, map_event.conds)):
=======
            # optimal, less debug
            if all(self.check_condition(cond, map_event) for cond in map_event.conds):
>>>>>>> b227c49b
                self.start_event(map_event)

    def process_map_events(self, events):
        """ Check conditions in a list or sequence.  Start actions

        Simple now, may become more complex

        :type events: list
        :return: None
        """
        for event in events:
            self.process_map_event(event)

    def update(self, dt):
        """ Check all the MapEvents and start their actions if conditions are OK

        :param dt: Amount of time passed in seconds since last frame.
        :type dt: float

        :rtype: None
        """
        self.partial_events = list()
        # NOTE: there is a potential bug here; if/when a condition here starts
        # a new action, that action will be updated immediately after with a time
        # delta.  the dt for new actions should be essentially 0, but in this case
        # it will be some value greater.
        self.check_conditions()
        self.update_running_events(dt)

    def check_conditions(self):
        """ Checks conditions.  If any are satisfied, start the MapActions

        Actions may be started during this function

        :rtype: None
        :returns: None

        """
        self.process_map_events(self.events)

    def update_running_events(self, dt):
        """ Update the events that are running

        :param dt: Amount of time passed in seconds since last frame.
        :type dt: float

        :rtype: None
        """
        to_remove = set()

        # Loop through the list of actions and update them
        for i, e in self.running_events.items():
            while 1:
                """
                * if RunningEvent is currently running an action, then continue to do so
                * if not, attempt to get the next queued action
                * if no queued action, do not check the RunningEvent next frame
                * if there is an action, then update it
                * if action is finished, then clear the pointer to the action and inc. the index, cleanup
                * RunningEvent will be checked next frame
                
                This loop will execute as many actions as possible for every MapEvent
                For example, some actions like set_variable do not require several frames,
                so all of them will be processed this frame.
                
                If an action is not finished, then this loop breaks and will check another
                RunningEvent, but the position in the action list is remembered and will be restored.
                """
                if e.current_action is None:
                    next_action = e.get_next_action()

                    if next_action is None:
                        # no next action, so remove the running event
                        to_remove.add(i)
                        break

                    else:
                        # got an action, so start it
                        action = self.get_action(next_action.type, next_action.parameters)

                        if action is None:
                            # action was not loaded, so, break?  raise exception, idk
                            # TODO: raise custom exception instead of None return?
                            # TODO: decide what to do for actions not loaded
                            logger.debug("action is not loaded!")
                            to_remove.add(i)
                            break

                        else:
                            # start the action
                            with add_error_context(e.map_event, next_action, self.game):
                                action.start()

                            # save the action that is running
                            e.current_action = action

                # update the action
                action = e.current_action
                with add_error_context(e.map_event, e.current_map_action, self.game):
                    action.update()

                if action.done:
                    # action finished, so continue and do the next one, if available
                    action.cleanup()
                    e.action_index += 1
                    e.current_action = None
                    logger.debug("action finished: {}".format(action))

                else:
                    # action didn't finish, so move on to next RunningEvent
                    break

        for i in to_remove:
            try:
                del self.running_events[i]
            except KeyError:
                # map changes or engine resets may cause this error
                pass

    def process_event(self, event):
        """ Handles player input events. This function is only called when the
        player provides input such as pressing a key or clicking the mouse.

        Since this is part of a chain of event handlers, the return value
        from this method becomes input for the next one.  Returning None
        signifies that this method has dealt with an event and wants it
        exclusively.  Return the event and others can use it as well.

        You should return None if you have handled input here.

        :type event: core.input.PlayerInput
        :rtype: Optional[core.input.PlayerInput]
        """
        # has the player pressed the action key?
        if event.pressed and event.button == buttons.A:
            for map_event in self.world.interacts:
                self.process_map_event(map_event)

        return event


@contextmanager
def add_error_context(event, item, game):
    """
    :type event: core.event.EventObject
    :type item: core.event.MapCondition or core.event.MapAction
    :type game: core.control.Control
    :rtype None
    """
    try:
        yield
    except Exception:
        file_name = game.get_map_filepath()
        tree = etree.parse(file_name)
        event_node = tree.find("//object[@id='%s']" % event.id)
        if item.name is None:
            # It's an "interact" event, so no condition defined in the map
            msg = """
                Error in {file_name}
                {event}
                Line {line_number}
            """.format(
                file_name=file_name,
                event=etree.tostring(event_node).decode().split("\n")[0].strip(),
                line_number=event_node.sourceline,
            )
        else:
            # This is either a condition or an action
            child_node = event_node.find(".//property[@name='%s']" % (item.name))
            msg = """
                Error in {file_name}
                {event}
                    ...
                    {line}
                Line {line_number}
            """.format(
                file_name=file_name,
                event=etree.tostring(event_node).decode().split("\n")[0].strip(),
                line=etree.tostring(child_node).decode().strip(),
                line_number=child_node.sourceline,
            )
        print(dedent(msg))
        raise<|MERGE_RESOLUTION|>--- conflicted
+++ resolved
@@ -30,12 +30,9 @@
 from __future__ import unicode_literals
 
 import logging
-<<<<<<< HEAD
-=======
 from contextlib import contextmanager
 from lxml import etree
 from textwrap import dedent
->>>>>>> b227c49b
 
 from tuxemon.constants import paths
 from tuxemon.core import plugin
@@ -111,63 +108,6 @@
         self.conditions = plugin.load_plugins(paths.CONDITIONS_PATH, "conditions")
         self.actions = plugin.load_plugins(paths.ACTIONS_PATH, "actions")
 
-<<<<<<< HEAD
-    def load_plugins(self, path, category):
-        """ Load classes and store for use later
-
-        If there are plugins with the same name loaded, then the
-        newest one will be used, and a debug message printed.
-
-        :param path: will be searched for plugin classes
-        :param category: "actions" or "conditions"
-
-        :return: None
-        """
-        assert category in ("actions", "conditions")
-
-        classes = self.load_classes_from_plugins(path, category)
-        storage = getattr(self, category)
-        storage.update(classes)
-
-    @staticmethod
-    def load_classes_from_plugins(path, category="plugin"):
-        """ Load classes using plugin system
-
-        :param path: where plugins are stored
-        :param category: optional string for debugging info
-
-        :type path: str
-        :type category: str
-
-        :rtype: dict
-        """
-        classes = dict()
-        plugins = plugin.load_directory(path)
-
-        for cls in plugin.get_available_classes(plugins):
-
-            # TODO: enforce a template for plugins; make this generic
-            name = getattr(cls, "name", None)
-            if name is None:
-                logger.error("found incomplete {}: {}".format(category, cls.__name__))
-                continue
-            classes[name] = cls
-            logger.info("loaded {}: {}".format(category, cls.name))
-
-        return classes
-=======
-    def reset(self):
-        """ Clear out running events.  Use when changing maps.
-
-        :return:
-        """
-        self.running_events = dict()
-        self.current_map = None
-        self.timer = 0.0
-        self.wait = 0.0
-        self.button = None
->>>>>>> b227c49b
-
     def get_action(self, name, parameters=None):
         """ Get an action that is loaded into the engine
 
@@ -234,15 +174,9 @@
                 logger.debug('map condition "{}" is not loaded'.format(cond_data.type))
                 return False
 
-<<<<<<< HEAD
-        result = map_condition.test(local_session, cond_data) == (cond_data.operator == 'is')
-        logger.debug('map condition "{}": {} ({})'.format(map_condition.name, result, cond_data))
-        return result
-=======
-            result = map_condition.test(self.game, cond_data) == (cond_data.operator == 'is')
+            result = map_condition.test(local_session, cond_data) == (cond_data.operator == 'is')
             logger.debug('map condition "{}": {} ({})'.format(map_condition.name, result, cond_data))
             return result
->>>>>>> b227c49b
 
     def execute_action(self, action_name, parameters=None):
         """ Load and execute an action
@@ -314,13 +248,8 @@
             self.partial_events.append(conds)
 
         else:
-<<<<<<< HEAD
-            # optimal, less debug information available
-            if all(map(self.check_condition, map_event.conds)):
-=======
             # optimal, less debug
             if all(self.check_condition(cond, map_event) for cond in map_event.conds):
->>>>>>> b227c49b
                 self.start_event(map_event)
 
     def process_map_events(self, events):
