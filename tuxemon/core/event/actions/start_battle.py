# -*- coding: utf-8 -*-
#
# Tuxemon
# Copyright (c) 2014-2017 William Edwards <shadowapex@gmail.com>,
#                         Benjamin Bean <superman2k5@gmail.com>
#
# This file is part of Tuxemon
#
# This program is free software: you can redistribute it and/or modify
# it under the terms of the GNU General Public License as published by
# the Free Software Foundation, either version 3 of the License, or
# (at your option) any later version.
#
# This program is distributed in the hope that it will be useful,
# but WITHOUT ANY WARRANTY; without even the implied warranty of
# MERCHANTABILITY or FITNESS FOR A PARTICULAR PURPOSE.  See the
# GNU General Public License for more details.
#
# You should have received a copy of the GNU General Public License
# along with this program. If not, see <http://www.gnu.org/licenses/>.
#
from __future__ import absolute_import
from __future__ import division
from __future__ import print_function
from __future__ import unicode_literals

import logging

from tuxemon.core import tools
from tuxemon.core.db import db
from tuxemon.core.combat import check_battle_legal
from tuxemon.core.event.eventaction import EventAction
from tuxemon.core.platform import mixer

logger = logging.getLogger(__name__)


class StartBattleAction(EventAction):
    """ Start a battle and switch to the combat module. The parameters must
    contain an NPC slug in the NPC database.

    Valid Parameters: npc_slug

    **Examples:**

    >>> action.__dict__
    {
        "type": "start_battle",
        "parameters": [
            "npc_hiker1"
        ]
    }

    """
    name = "start_battle"
    valid_parameters = [
        (str, "npc_slug")
    ]

    def start(self):
        player = self.session.player

        # Don't start a battle if we don't even have monsters in our party yet.
        if not check_battle_legal(player):
            logger.debug("battle is not legal, won't start")
            return False

        world = self.session.control.get_state_name("WorldState")
        if not world:
            return False

        # Stop movement and keypress on the server.
        if self.session.control.isclient or self.session.control.ishost:
            self.session.control.client.update_player(player.facing, event_type="CLIENT_START_BATTLE")

        npc = world.get_entity(self.parameters.npc_slug)
        npc.load_party()

        # Lookup the environment
        env_slug = "grass"
        if 'environment' in player.game_variables:
            env_slug = player.game_variables['environment']
        env = db.lookup(env_slug, table="environment")

        # Add our players and setup combat
        logger.debug("Starting battle!")
        self.session.control.push_state("CombatState", players=(player, npc), combat_type="trainer", graphics=env['battle_graphics'])

        # Start some music!
        filename = env['battle_music']
<<<<<<< HEAD
        mixer.music.load(tools.transform_resource_filename('music', filename))
        mixer.music.play(-1)
        if self.session.control.current_music["song"]:
            self.session.control.current_music["previoussong"] = self.session.control.current_music["song"]
        self.session.control.current_music["status"] = "playing"
        self.session.control.current_music["song"] = filename
=======
        self.game.event_engine.execute_action("play_music", [filename])
>>>>>>> b227c49b

    def update(self):
        if self.session.control.get_state_name("CombatState") is None:
            self.stop()<|MERGE_RESOLUTION|>--- conflicted
+++ resolved
@@ -88,16 +88,7 @@
 
         # Start some music!
         filename = env['battle_music']
-<<<<<<< HEAD
-        mixer.music.load(tools.transform_resource_filename('music', filename))
-        mixer.music.play(-1)
-        if self.session.control.current_music["song"]:
-            self.session.control.current_music["previoussong"] = self.session.control.current_music["song"]
-        self.session.control.current_music["status"] = "playing"
-        self.session.control.current_music["song"] = filename
-=======
         self.game.event_engine.execute_action("play_music", [filename])
->>>>>>> b227c49b
 
     def update(self):
         if self.session.control.get_state_name("CombatState") is None:
