--- conflicted
+++ resolved
@@ -60,14 +60,9 @@
     ]
 
     def start(self):
-<<<<<<< HEAD
         text = replace_text(self.session, self.parameters.text)
-        self.open_dialog(text)
-=======
-        text = replace_text(self.game, self.parameters.text)
-        avatar = get_avatar(self.game, self.parameters.avatar)
+        avatar = get_avatar(self.session, self.parameters.avatar)
         self.open_dialog(text, avatar)
->>>>>>> b227c49b
 
     def update(self):
         if self.session.control.get_state_name("DialogState") is None:
@@ -75,8 +70,4 @@
 
     def open_dialog(self, initial_text, avatar):
         logger.info("Opening dialog window")
-<<<<<<< HEAD
-        open_dialog(self.session, [initial_text])
-=======
-        open_dialog(self.game, [initial_text], avatar)
->>>>>>> b227c49b
+        open_dialog(self.session, [initial_text], avatar)