--- conflicted
+++ resolved
@@ -58,8 +58,4 @@
             ("Sell", "Sell", sell_menu),
         ]
 
-<<<<<<< HEAD
-        return self.session.control.push_state("ChoiceState", menu=var_menu)
-=======
-        return self.game.push_state("ChoiceState", menu=var_menu, escape_key_exits=True)
->>>>>>> b227c49b
+        return self.session.control.push_state("ChoiceState", menu=var_menu, escape_key_exits=True)