--- conflicted
+++ resolved
@@ -25,7 +25,6 @@
 from __future__ import unicode_literals
 
 from tuxemon.core.event.eventaction import EventAction
-from tuxemon.core.item.item import Item
 
 
 class AddItemAction(EventAction):
@@ -39,17 +38,5 @@
     ]
 
     def start(self):
-<<<<<<< HEAD
-        player = self.session.player
-        item_to_add = Item(self.parameters.item_slug)
-
-        # If the item already exists in the player's inventory, add to its quantity, otherwise
-        # just add the item.
-        if item_to_add.slug in player.inventory:
-            player.inventory[item_to_add.slug]['quantity'] += 1
-        else:
-            player.inventory[item_to_add.slug] = {'item': item_to_add, 'quantity': 1}
-=======
-        player = self.game.player1
-        player.alter_item_quantity(self.parameters.item_slug, 1)
->>>>>>> b227c49b
+        player = self.session.player1
+        player.alter_item_quantity(self.parameters.item_slug, 1)