--- conflicted
+++ resolved
@@ -78,7 +78,7 @@
                 dialog.text_queue.append(text)
             else:
                 # no, so create new dialog with this line
-                avatar = get_avatar(self.game, self.parameters.avatar)
+                avatar = get_avatar(self.session, self.parameters.avatar)
                 self.open_dialog(text, avatar)
 
     def update(self):
@@ -90,8 +90,4 @@
 
     def open_dialog(self, initial_text, avatar):
         logger.info("Opening chain dialog window")
-<<<<<<< HEAD
-        open_dialog(self.session, [initial_text])
-=======
-        open_dialog(self.game, [initial_text], avatar)
->>>>>>> b227c49b
+        open_dialog(self.session, [initial_text], avatar)