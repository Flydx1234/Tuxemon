--- conflicted
+++ resolved
@@ -16,7 +16,7 @@
 # but WITHOUT ANY WARRANTY; without even the implied warranty of
 # MERCHANTABILITY or FITNESS FOR A PARTICULAR PURPOSE.  See the
 # GNU General Public License for more details.
-
+#
 # You should have received a copy of the GNU General Public License
 # along with Tuxemon.  If not, see <http://www.gnu.org/licenses/>.
 #
@@ -30,10 +30,6 @@
 """This module contains the Tuxemon server and client.
 """
 from core.components.middleware import Multiplayer, Controller
-<<<<<<< HEAD
-from core.components.event.actions.npc import Npc
-=======
->>>>>>> e1872351
 from core import prepare
 
 from datetime import datetime
@@ -86,8 +82,6 @@
             return
 
         self.server = NeteriaServer(Multiplayer(self), server_port=40081, server_name=self.server_name)
-
-
 
 
     def update(self):
@@ -309,8 +303,7 @@
         if not networking:
             self.server = DummyNetworking()
             return
-        self.server_name = "Default Tuxemon game."
-        self.server = NeteriaServer(Controller(self,))
+        self.server = NeteriaServer(Controller(self))
 
     def update(self):
         """Updates the server state with information sent from the clients
@@ -600,6 +593,7 @@
 
         """
         self.client.autodiscover(autoregister=False)
+
         # Logic to prevent joining your own game as a client.
         if len(self.client.discovered_servers) > 0:
 
@@ -805,11 +799,8 @@
         self.event_list[event_type] +=1
         self.client.event(event_data)
 
-<<<<<<< HEAD
     def route_combat(self, event):
         print(event)
-=======
->>>>>>> e1872351
 
     def client_alive(self):
         """Sends server a ping to let it know that it is still alive.
@@ -920,4 +911,3 @@
             global_y = world.global_y
             abs_position = [position[0] + global_x, position[1] + (global_y-tile_size[1])]
             sprite.__dict__["position"] = abs_position
-
