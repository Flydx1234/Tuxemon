#!/usr/bin/python
# -*- coding: utf-8 -*-
#
# Tuxemon
# Copyright (C) 2014, William Edwards <shadowapex@gmail.com>,
#                     Benjamin Bean <superman2k5@gmail.com>
#
# This file is part of Tuxemon.
#
# Tuxemon is free software: you can redistribute it and/or modify
# it under the terms of the GNU General Public License as published by
# the Free Software Foundation, either version 3 of the License, or
# (at your option) any later version.
#
# Tuxemon is distributed in the hope that it will be useful,
# but WITHOUT ANY WARRANTY; without even the implied warranty of
# MERCHANTABILITY or FITNESS FOR A PARTICULAR PURPOSE.  See the
# GNU General Public License for more details.
#
# You should have received a copy of the GNU General Public License
# along with Tuxemon.  If not, see <http://www.gnu.org/licenses/>.
#
# Contributor(s):
#
# Leif Theden <leif.theden@gmail.com>
#
#
from __future__ import division

import math

import pygame
from pygame.transform import rotozoom
from pygame.transform import scale

from core.components.pyganim import PygAnimation


class Sprite(pygame.sprite.DirtySprite):
    dirty = False

    def __init__(self, *args, **kwargs):
        super(Sprite, self).__init__(*args, **kwargs)
        self.visible = True
        self._rotation = 0
        self._image = None
        self._original_image = None
        self._width = 0
        self._height = 0
        self._needs_rescale = False
        self._needs_update = False

    def draw(self, surface, rect=None):
        """ Draw the sprite to the surface

        This operation does not scale the sprite, so it may exceed
        the size of the area passed.

        :param surface: Surface to be drawn on
        :param rect: Area to contain the sprite
        :return: Area of the surface that was modified
        :rtype: pygame.rect.Rect
        """
        # should draw to surface without generating a cached copy
        if rect is None:
            rect = surface.get_rect()
        return self._draw(surface, rect)

    def _draw(self, surface, rect):
        return surface.blit(self._image, rect)

    @property
    def image(self):
        # should always be a cached copy
        if self._needs_update:
            self.update_image()
            self._needs_update = False
            self._needs_rescale = False
        return self._image

    @image.setter
    def image(self, image):
        if image is None:
            self._original_image = None
            return

        if hasattr(self, 'rect'):
            self.rect.size = image.get_size()
        else:
            self.rect = image.get_rect()
        self._original_image = image
        self._needs_update = True

    def update_image(self):
        if self._needs_rescale:
            w = self.rect.width if self._width is None else self._width
            h = self.rect.height if self._height is None else self._height
            image = scale(self._original_image, (w, h))
            center = self.rect.center
            self.rect.size = w, h
            self.rect.center = center
        else:
            image = self._original_image

        if self._rotation:
            image = rotozoom(image, self._rotation, 1)
            rect = image.get_rect(center=self.rect.center)
            self.rect.size = rect.size
            self.rect.center = rect.center

        self._width, self._height = self.rect.size
        self._image = image

    # width and height are API that may not stay
    @property
    def width(self):
        return self._width

    @width.setter
    def width(self, width):
        width = int(round(width, 0))
        if not width == self._width:
            self._width = width
            self._needs_rescale = True
            self._needs_update = True

    # width and height are API that may not stay
    @property
    def height(self):
        return self._height

    @height.setter
    def height(self, height):
        height = int(round(height, 0))
        if not height == self._height:
            self._height = height
            self._needs_rescale = True
            self._needs_update = True

    @property
    def rotation(self):
        return self._rotation

    @rotation.setter
    def rotation(self, value):
        value = int(round(value, 0)) % 360
        if not value == self._rotation:
            self._rotation = value
            self._needs_update = True


class SpriteGroup(pygame.sprite.LayeredUpdates):
    """ Sane variation of a pygame sprite group

    Features:
    * Supports Layers
    * Supports Index / Slice
    * Supports skipping sprites without an image
    * Supports sprites with visible flag
    * Get bounding rect of all children

    Variations from standard group:
    * SpriteGroup.add no longer accepts a sequence, use SpriteGroup.extend
    """
    _init_rect = pygame.Rect(0, 0, 0, 0)

    def __init__(self, *args, **kwargs):
        self._spritelayers = dict()
        self._spritelist = list()
        pygame.sprite.AbstractGroup.__init__(self)
        self._default_layer = kwargs.get('default_layer', 0)

    def __nonzero__(self):
        return bool(self._spritelist)

    def __getitem__(self, item):
        # patch in indexing / slicing support
        return self._spritelist.__getitem__(item)

    def draw(self, surface):
        spritedict = self.spritedict
        surface_blit = surface.blit
        dirty = self.lostsprites
        self.lostsprites = []
        dirty_append = dirty.append

        for s in self.sprites():
            if getattr(s, "image", None) is None:
                continue

            if not getattr(s, 'visible', True):
                continue

            if isinstance(s.image, PygAnimation):
                s.image.blit(surface, s.rect)
                continue

            r = spritedict[s]
            newrect = surface_blit(s.image, s.rect)
            if r:
                if newrect.colliderect(r):
                    dirty_append(newrect.union(r))
                else:
                    dirty_append(newrect)
                    dirty_append(r)
            else:
                dirty_append(newrect)
            spritedict[s] = newrect
        return dirty

    def extend(self, sprites, **kwargs):
        """ Add a sequence of sprites to the SpriteGroup

        :param sprites: Sequence (list, set, etc)
        :param kwargs:
        :returns: None
        """
        if '_index' in kwargs.keys():
            raise KeyError
        for index, sprite in enumerate(sprites):
            kwargs['_index'] = index
            self.add(sprite, **kwargs)

    def add(self, sprite, **kwargs):
        """ Add a sprite to group.  do not pass a sequence or iterator

        LayeredUpdates.add(*sprites, **kwargs): return None
        If the sprite you add has an attribute _layer, then that layer will be
        used. If **kwarg contains 'layer', then the passed sprites will be
        added to that layer (overriding the sprite._layer attribute). If
        neither the sprite nor **kwarg has a 'layer', then the default layer is
        used to add the sprites.
        """
        layer = kwargs.get('layer')
        if isinstance(sprite, pygame.sprite.Sprite):
            if not self.has_internal(sprite):
                self.add_internal(sprite, layer)
                sprite.add_internal(self)
        else:
            raise TypeError

    def calc_bounding_rect(self):
        """A rect object that contains all sprites of this group
        """
        sprites = self.sprites()
        if not sprites:
            return self.rect
        elif len(sprites) == 1:
            return pygame.Rect(sprites[0].rect)
        else:
            return sprites[0].rect.unionall([s.rect for s in sprites[1:]])


class RelativeGroup(SpriteGroup):
    """
    Drawing operations are relative to the group's rect
    """
    rect = pygame.Rect(0, 0, 0, 0)

    def __init__(self, **kwargs):
        self.parent = kwargs.get('parent')
        super(RelativeGroup, self).__init__(**kwargs)

    def calc_bounding_rect(self):
        """A rect object that contains all sprites of this group
        """
        rect = super(RelativeGroup, self).calc_bounding_rect()
        # return self.calc_absolute_rect(rect)
        return rect

    def calc_absolute_rect(self, rect):
        self.update_rect_from_parent()
        return rect.move(self.rect.topleft)

    def update_rect_from_parent(self):
        try:
            self.rect = self.parent()
        except TypeError:
            self.rect = pygame.Rect(self.parent.rect)

    def draw(self, surface):
        self.update_rect_from_parent()
        topleft = self.rect.topleft

        spritedict = self.spritedict
        surface_blit = surface.blit
        dirty = self.lostsprites
        self.lostsprites = []
        dirty_append = dirty.append

        for s in self.sprites():
            if s.image is None:
                continue

            if not getattr(s, 'visible', True):
                continue

            r = spritedict[s]
            newrect = surface_blit(s.image, s.rect.move(topleft))
            if r:
                if newrect.colliderect(r):
                    dirty_append(newrect.union(r))
                else:
                    dirty_append(newrect)
                    dirty_append(r)
            else:
                dirty_append(newrect)
            spritedict[s] = newrect
        return dirty


class MenuSpriteGroup(SpriteGroup):
    """
    Sprite Group to be used for menus.

    Includes functions for moving a cursor around the screen
    """

    def determine_cursor_movement(self, index, event):
        """ Given an event, determine a new selected item offset

        You must pass the currently selected object
        The return value will be the newly selected object index

        :param index: Index of the item in the list
        :param event: pygame.Event
        :returns: New menu item offset
        """
        # TODO: some sort of smart way to pick items based on location on screen
        if not len(self):
            return 0

        if event.type == pygame.KEYDOWN:
            # ignore left/right if there is only one column
            if event.key == pygame.K_LEFT:
                index -= 1

            elif event.key == pygame.K_RIGHT:
                index += 1

            if event.key == pygame.K_DOWN:
                index += 1

            elif event.key == pygame.K_UP:
                index -= 1

            # wrap the cursor position
            items = len(self)
            if index < 0:
                index = items - abs(index)
            if index >= items:
                index -= items

        return index


class VisualSpriteList(RelativeGroup):
    """
    Sprite group which can be configured to arrange the children
    sprites into columns.
    """
    orientation = 'horizontal'  # default, and only implemented
    expand = True               # will fill all space of parent, if false, will be more compact

    def __init__(self, **kwargs):
        super(VisualSpriteList, self).__init__(**kwargs)
        self._needs_arrange = False
        self._columns = 1
        self.line_spacing = None

    @property
    def columns(self):
        return self._columns

    @columns.setter
    def columns(self, value):
        self._columns = value
        self._needs_arrange = True

    def calc_bounding_rect(self):
        if self._needs_arrange:
            self._arrange_menu_items()
            self._needs_arrange = False
        return super(VisualSpriteList, self).calc_bounding_rect()

    def add(self, item, **kwargs):
        """Add something to the stacker
        do not add iterables to this function.  use 'extend'
        :param item: stuff to add
        :returns: None
        """
        super(VisualSpriteList, self).add(item, **kwargs)
        self._needs_arrange = True

    def remove(self, *items):
        super(VisualSpriteList, self).remove(*items)
        self._needs_arrange = True

    def draw(self, surface):
        if self._needs_arrange:
            self._arrange_menu_items()
            self._needs_arrange = False
        super(VisualSpriteList, self).draw(surface)

    def _arrange_menu_items(self):
        """ Iterate through menu items and position them in the menu
        Defaults to a multi-column layout with items placed horizontally first.

        :returns: None
        """
        if not len(self):
            return

        # max_width = 0
        max_height = 0
        for item in self.sprites():
            # max_width = max(max_width, item.rect.width)
            max_height = max(max_height, item.rect.height)

        self.update_rect_from_parent()
        width, height = self.rect.size

        items_per_column = math.ceil(len(self) / self.columns)

        if self.expand:
            # fill available space
            line_spacing = self.line_spacing
            if not line_spacing:
                line_spacing = height // items_per_column
        else:
            line_spacing = int(max_height * 1.2)

        column_spacing = width // self.columns

        # TODO: pagination API

        for index, item in enumerate(self.sprites()):
            oy, ox = divmod(index, self.columns)
            item.rect.topleft = ox * column_spacing, oy * line_spacing

    def determine_cursor_movement(self, *args):
        """ Given an event, determine a new selected item offset

        You must pass the currently selected object
        The return value will be the newly selected object index

        :param index: Index of the item in the list
        :param event: pygame.Event
        :returns: New menu item offset
        """
        if self.orientation == 'horizontal':
            return self._determine_cursor_movement_horizontal(*args)
        else:
            raise RuntimeError

    def _determine_cursor_movement_horizontal(self, index, event):
        """ Given an event, determine a new selected item offset

        You must pass the currently selected object
        The return value will be the newly selected object index

        This is for menus that are laid out horizontally first:
           [1] [2] [3]
           [4] [5]

        Works pretty well for most menus, but large grids may require
        handling them differently.

        :param index: Index of the item in the list
        :param event: pygame.Event
        :returns: New menu item offset
        """
        # sanity check:
        # if there are 0 or 1 enabled items, then ignore movement
        enabled = len([i for i in self if i.enabled])
        if enabled < 2:
            return 0

        if event.type == pygame.KEYDOWN:

            # in order to accommodate disabled menu items,
            # the mod incrementer will loop until a suitable
            # index is found...one that is not disabled.
            items = len(self)
            mod = 0
<<<<<<< HEAD

            # horizontal movement: left and right will inc/dec mod by one
            if self.columns > 1:
                if event.key == pygame.K_LEFT:
                    mod -= 1

                elif event.key == pygame.K_RIGHT:
                    mod += 1

            # vertical movement: up/down will inc/dec the mod by adjusted
            # value of number of items in a column
            rows, remainder = divmod(items, self.columns)
            row, col = divmod(index, self.columns)

            # down key pressed
            if event.key == pygame.K_DOWN:
                if remainder:
                    if row == rows:
                        mod += remainder

                    elif col < remainder:
                        mod += self.columns
                    else:
                        if row == rows - 1:
                            mod += self.columns + remainder
                        else:
                            mod += self.columns

                else:
                    mod = self.columns

            # up key pressed
            elif event.key == pygame.K_UP:
                if remainder:
                    if row == 0:
                        if col < remainder:
                            mod -= remainder
                        else:
                            mod += self.columns * (rows - 1)
                    else:
                        mod -= self.columns

                else:
                    mod -= self.columns

=======

            # horizontal movement: left and right will inc/dec mod by one
            if self.columns > 1:
                if event.key == pygame.K_LEFT:
                    mod -= 1

                elif event.key == pygame.K_RIGHT:
                    mod += 1

            # vertical movement: up/down will inc/dec the mod by adjusted
            # value of number of items in a column
            rows, remainder = divmod(items, self.columns)
            row, col = divmod(index, self.columns)

            # down key pressed
            if event.key == pygame.K_DOWN:
                if remainder:
                    if row == rows:
                        mod += remainder

                    elif col < remainder:
                        mod += self.columns
                    else:
                        if row == rows - 1:
                            mod += self.columns + remainder
                        else:
                            mod += self.columns

                else:
                    mod = self.columns

            # up key pressed
            elif event.key == pygame.K_UP:
                if remainder:
                    if row == 0:
                        if col < remainder:
                            mod -= remainder
                        else:
                            mod += self.columns * (rows - 1)
                    else:
                        mod -= self.columns

                else:
                    mod -= self.columns

>>>>>>> c069540d
            original_index = index
            seeking_index = True
            # seeking_index once false, will exit the loop
            while seeking_index and mod:
                index += mod

                # wrap the cursor position
                if index < 0:
                    index = items - abs(index)
                if index >= items:
                    index -= items

                # while looking for a suitable index, we've looked over all choices
                # just raise an error for now, instead of infinite looping
                # TODO: some graceful way to handle situations where cannot find an index
                if index == original_index:
                    raise RuntimeError

                seeking_index = not self._spritelist[index].enabled

        return index<|MERGE_RESOLUTION|>--- conflicted
+++ resolved
@@ -483,7 +483,6 @@
             # index is found...one that is not disabled.
             items = len(self)
             mod = 0
-<<<<<<< HEAD
 
             # horizontal movement: left and right will inc/dec mod by one
             if self.columns > 1:
@@ -529,53 +528,6 @@
                 else:
                     mod -= self.columns
 
-=======
-
-            # horizontal movement: left and right will inc/dec mod by one
-            if self.columns > 1:
-                if event.key == pygame.K_LEFT:
-                    mod -= 1
-
-                elif event.key == pygame.K_RIGHT:
-                    mod += 1
-
-            # vertical movement: up/down will inc/dec the mod by adjusted
-            # value of number of items in a column
-            rows, remainder = divmod(items, self.columns)
-            row, col = divmod(index, self.columns)
-
-            # down key pressed
-            if event.key == pygame.K_DOWN:
-                if remainder:
-                    if row == rows:
-                        mod += remainder
-
-                    elif col < remainder:
-                        mod += self.columns
-                    else:
-                        if row == rows - 1:
-                            mod += self.columns + remainder
-                        else:
-                            mod += self.columns
-
-                else:
-                    mod = self.columns
-
-            # up key pressed
-            elif event.key == pygame.K_UP:
-                if remainder:
-                    if row == 0:
-                        if col < remainder:
-                            mod -= remainder
-                        else:
-                            mod += self.columns * (rows - 1)
-                    else:
-                        mod -= self.columns
-
-                else:
-                    mod -= self.columns
-
->>>>>>> c069540d
             original_index = index
             seeking_index = True
             # seeking_index once false, will exit the loop
