--- conflicted
+++ resolved
@@ -38,16 +38,12 @@
 import logging
 import pprint
 
-<<<<<<< HEAD
-from tuxemon.constants import paths
-from tuxemon.core import db
-from tuxemon.core import plugin
-from tuxemon.core import tools, prepare
-=======
 from tuxemon.core import tools, prepare, graphics
->>>>>>> d8b5c757
 from tuxemon.core.db import db, process_targets
 from tuxemon.core.locale import T
+
+from tuxemon.core import plugin
+from tuxemon.constants import paths
 
 logger = logging.getLogger(__name__)
 
