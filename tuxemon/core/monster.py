--- conflicted
+++ resolved
@@ -463,7 +463,7 @@
             surface = tools.load_sprite(self.back_battle_sprite, **kwargs)
         elif sprite == "menu":
             surface = tools.load_animated_sprite([
-                self.menu_sprite_1, 
+                self.menu_sprite_1,
                 self.menu_sprite_2],
                 0.25, **kwargs)
         else:
@@ -529,15 +529,9 @@
         if len(self.sprites):
             return True
 
-<<<<<<< HEAD
         self.sprites["front"] = graphics.load_and_scale(self.front_battle_sprite)
         self.sprites["back"] = graphics.load_and_scale(self.back_battle_sprite)
-        self.sprites["menu"] = graphics.load_and_scale(self.menu_sprite)
-=======
-        self.sprites["front"] = tools.load_and_scale(self.front_battle_sprite)
-        self.sprites["back"] = tools.load_and_scale(self.back_battle_sprite)
-        self.sprites["menu"] = tools.load_and_scale(self.menu_sprite_1)
->>>>>>> b227c49b
+        self.sprites["menu"] = graphics.load_and_scale(self.menu_sprite_1)
         return False
 
     def get_state(self):
